# Byte-compiled / optimized / DLL files
__pycache__/
*.py[cod]
*$py.class

# C extensions
*.so

# Distribution / packaging
.Python
build/
develop-eggs/
dist/
downloads/
eggs/
.eggs/
lib/
lib64/
parts/
sdist/
var/
wheels/
share/python-wheels/
*.egg-info/
.installed.cfg
*.egg
MANIFEST

# PyInstaller
*.manifest
*.spec

# Installer logs
pip-log.txt
pip-delete-this-directory.txt

# Unit test / coverage reports
htmlcov/
.tox/
.nox/
.coverage
.coverage.*
.cache
nosetests.xml
coverage.xml
*.cover
*.py,cover
.hypothesis/
.pytest_cache/
cover/

# Translations
*.mo
*.pot

# Django stuff:
*.log
local_settings.py
db.sqlite3
db.sqlite3-journal

# Flask stuff:
instance/
.webassets-cache

# Scrapy stuff:
.scrapy

# Sphinx documentation
docs/_build/

# PyBuilder
.pybuilder/
target/

# Jupyter Notebook
.ipynb_checkpoints

# IPython
profile_default/
ipython_config.py

# pyenv
.python-version

# pipenv
Pipfile.lock

# poetry
poetry.lock

# pdm
.pdm.toml

# PEP 582
__pypackages__/

# Celery stuff
celerybeat-schedule
celerybeat.pid

# SageMath parsed files
*.sage.py

# Environments
.env
.venv
env/
venv/
ENV/
env.bak/
venv.bak/

# Spyder project settings
.spyderproject
.spyproject

# Rope project settings
.ropeproject

# mkdocs documentation
/site

# mypy
.mypy_cache/
.dmypy.json
dmypy.json

# Pyre type checker
.pyre/

# pytype static type analyzer
.pytype/

# Cython debug symbols
cython_debug/

# PyCharm
.idea/

# VS Code
.vscode/

# macOS
.DS_Store

# Rust
/target/
Cargo.lock
**/*.rs.bk

# KiCad
*.kicad_pcb-bak
*.kicad_sch-bak
*.kicad_pro-bak
*-backups/
fp-info-cache
<<<<<<< HEAD

# Functional test generated output
tests/functional_tests/**/generated_output/

# Generated example projects
example_kicad_project/
=======
example_kicad_project/
# Build and test artifacts
cache/
test_output/
>>>>>>> 623bbe2b
<|MERGE_RESOLUTION|>--- conflicted
+++ resolved
@@ -155,16 +155,12 @@
 *.kicad_pro-bak
 *-backups/
 fp-info-cache
-<<<<<<< HEAD
-
 # Functional test generated output
 tests/functional_tests/**/generated_output/
 
 # Generated example projects
 example_kicad_project/
-=======
-example_kicad_project/
+
 # Build and test artifacts
 cache/
-test_output/
->>>>>>> 623bbe2b
+test_output/