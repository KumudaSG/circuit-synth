version = 1
revision = 2
requires-python = ">=3.12"
resolution-markers = [
    "python_full_version >= '3.13'",
    "python_full_version < '3.13'",
]

[manifest]
members = [
    "circuit-synth",
    "example-project",
]

[[package]]
name = "aiofiles"
version = "24.1.0"
source = { registry = "https://pypi.org/simple" }
sdist = { url = "https://files.pythonhosted.org/packages/0b/03/a88171e277e8caa88a4c77808c20ebb04ba74cc4681bf1e9416c862de237/aiofiles-24.1.0.tar.gz", hash = "sha256:22a075c9e5a3810f0c2e48f3008c94d68c65d763b9b03857924c99e57355166c", size = 30247, upload-time = "2024-06-24T11:02:03.584Z" }
wheels = [
    { url = "https://files.pythonhosted.org/packages/a5/45/30bb92d442636f570cb5651bc661f52b610e2eec3f891a5dc3a4c3667db0/aiofiles-24.1.0-py3-none-any.whl", hash = "sha256:b4ec55f4195e3eb5d7abd1bf7e061763e864dd4954231fb8539a0ef8bb8260e5", size = 15896, upload-time = "2024-06-24T11:02:01.529Z" },
]

[[package]]
name = "aiohappyeyeballs"
version = "2.6.1"
source = { registry = "https://pypi.org/simple" }
sdist = { url = "https://files.pythonhosted.org/packages/26/30/f84a107a9c4331c14b2b586036f40965c128aa4fee4dda5d3d51cb14ad54/aiohappyeyeballs-2.6.1.tar.gz", hash = "sha256:c3f9d0113123803ccadfdf3f0faa505bc78e6a72d1cc4806cbd719826e943558", size = 22760, upload-time = "2025-03-12T01:42:48.764Z" }
wheels = [
    { url = "https://files.pythonhosted.org/packages/0f/15/5bf3b99495fb160b63f95972b81750f18f7f4e02ad051373b669d17d44f2/aiohappyeyeballs-2.6.1-py3-none-any.whl", hash = "sha256:f349ba8f4b75cb25c99c5c2d84e997e485204d2902a9597802b0371f09331fb8", size = 15265, upload-time = "2025-03-12T01:42:47.083Z" },
]

[[package]]
name = "aiohttp"
version = "3.12.15"
source = { registry = "https://pypi.org/simple" }
dependencies = [
    { name = "aiohappyeyeballs" },
    { name = "aiosignal" },
    { name = "attrs" },
    { name = "frozenlist" },
    { name = "multidict" },
    { name = "propcache" },
    { name = "yarl" },
]
sdist = { url = "https://files.pythonhosted.org/packages/9b/e7/d92a237d8802ca88483906c388f7c201bbe96cd80a165ffd0ac2f6a8d59f/aiohttp-3.12.15.tar.gz", hash = "sha256:4fc61385e9c98d72fcdf47e6dd81833f47b2f77c114c29cd64a361be57a763a2", size = 7823716, upload-time = "2025-07-29T05:52:32.215Z" }
wheels = [
    { url = "https://files.pythonhosted.org/packages/63/97/77cb2450d9b35f517d6cf506256bf4f5bda3f93a66b4ad64ba7fc917899c/aiohttp-3.12.15-cp312-cp312-macosx_10_13_universal2.whl", hash = "sha256:802d3868f5776e28f7bf69d349c26fc0efadb81676d0afa88ed00d98a26340b7", size = 702333, upload-time = "2025-07-29T05:50:46.507Z" },
    { url = "https://files.pythonhosted.org/packages/83/6d/0544e6b08b748682c30b9f65640d006e51f90763b41d7c546693bc22900d/aiohttp-3.12.15-cp312-cp312-macosx_10_13_x86_64.whl", hash = "sha256:f2800614cd560287be05e33a679638e586a2d7401f4ddf99e304d98878c29444", size = 476948, upload-time = "2025-07-29T05:50:48.067Z" },
    { url = "https://files.pythonhosted.org/packages/3a/1d/c8c40e611e5094330284b1aea8a4b02ca0858f8458614fa35754cab42b9c/aiohttp-3.12.15-cp312-cp312-macosx_11_0_arm64.whl", hash = "sha256:8466151554b593909d30a0a125d638b4e5f3836e5aecde85b66b80ded1cb5b0d", size = 469787, upload-time = "2025-07-29T05:50:49.669Z" },
    { url = "https://files.pythonhosted.org/packages/38/7d/b76438e70319796bfff717f325d97ce2e9310f752a267bfdf5192ac6082b/aiohttp-3.12.15-cp312-cp312-manylinux_2_17_aarch64.manylinux2014_aarch64.whl", hash = "sha256:2e5a495cb1be69dae4b08f35a6c4579c539e9b5706f606632102c0f855bcba7c", size = 1716590, upload-time = "2025-07-29T05:50:51.368Z" },
    { url = "https://files.pythonhosted.org/packages/79/b1/60370d70cdf8b269ee1444b390cbd72ce514f0d1cd1a715821c784d272c9/aiohttp-3.12.15-cp312-cp312-manylinux_2_17_armv7l.manylinux2014_armv7l.manylinux_2_31_armv7l.whl", hash = "sha256:6404dfc8cdde35c69aaa489bb3542fb86ef215fc70277c892be8af540e5e21c0", size = 1699241, upload-time = "2025-07-29T05:50:53.628Z" },
    { url = "https://files.pythonhosted.org/packages/a3/2b/4968a7b8792437ebc12186db31523f541943e99bda8f30335c482bea6879/aiohttp-3.12.15-cp312-cp312-manylinux_2_17_ppc64le.manylinux2014_ppc64le.whl", hash = "sha256:3ead1c00f8521a5c9070fcb88f02967b1d8a0544e6d85c253f6968b785e1a2ab", size = 1754335, upload-time = "2025-07-29T05:50:55.394Z" },
    { url = "https://files.pythonhosted.org/packages/fb/c1/49524ed553f9a0bec1a11fac09e790f49ff669bcd14164f9fab608831c4d/aiohttp-3.12.15-cp312-cp312-manylinux_2_17_s390x.manylinux2014_s390x.whl", hash = "sha256:6990ef617f14450bc6b34941dba4f12d5613cbf4e33805932f853fbd1cf18bfb", size = 1800491, upload-time = "2025-07-29T05:50:57.202Z" },
    { url = "https://files.pythonhosted.org/packages/de/5e/3bf5acea47a96a28c121b167f5ef659cf71208b19e52a88cdfa5c37f1fcc/aiohttp-3.12.15-cp312-cp312-manylinux_2_17_x86_64.manylinux2014_x86_64.whl", hash = "sha256:fd736ed420f4db2b8148b52b46b88ed038d0354255f9a73196b7bbce3ea97545", size = 1719929, upload-time = "2025-07-29T05:50:59.192Z" },
    { url = "https://files.pythonhosted.org/packages/39/94/8ae30b806835bcd1cba799ba35347dee6961a11bd507db634516210e91d8/aiohttp-3.12.15-cp312-cp312-manylinux_2_5_i686.manylinux1_i686.manylinux_2_17_i686.manylinux2014_i686.whl", hash = "sha256:3c5092ce14361a73086b90c6efb3948ffa5be2f5b6fbcf52e8d8c8b8848bb97c", size = 1635733, upload-time = "2025-07-29T05:51:01.394Z" },
    { url = "https://files.pythonhosted.org/packages/7a/46/06cdef71dd03acd9da7f51ab3a9107318aee12ad38d273f654e4f981583a/aiohttp-3.12.15-cp312-cp312-musllinux_1_2_aarch64.whl", hash = "sha256:aaa2234bb60c4dbf82893e934d8ee8dea30446f0647e024074237a56a08c01bd", size = 1696790, upload-time = "2025-07-29T05:51:03.657Z" },
    { url = "https://files.pythonhosted.org/packages/02/90/6b4cfaaf92ed98d0ec4d173e78b99b4b1a7551250be8937d9d67ecb356b4/aiohttp-3.12.15-cp312-cp312-musllinux_1_2_armv7l.whl", hash = "sha256:6d86a2fbdd14192e2f234a92d3b494dd4457e683ba07e5905a0b3ee25389ac9f", size = 1718245, upload-time = "2025-07-29T05:51:05.911Z" },
    { url = "https://files.pythonhosted.org/packages/2e/e6/2593751670fa06f080a846f37f112cbe6f873ba510d070136a6ed46117c6/aiohttp-3.12.15-cp312-cp312-musllinux_1_2_i686.whl", hash = "sha256:a041e7e2612041a6ddf1c6a33b883be6a421247c7afd47e885969ee4cc58bd8d", size = 1658899, upload-time = "2025-07-29T05:51:07.753Z" },
    { url = "https://files.pythonhosted.org/packages/8f/28/c15bacbdb8b8eb5bf39b10680d129ea7410b859e379b03190f02fa104ffd/aiohttp-3.12.15-cp312-cp312-musllinux_1_2_ppc64le.whl", hash = "sha256:5015082477abeafad7203757ae44299a610e89ee82a1503e3d4184e6bafdd519", size = 1738459, upload-time = "2025-07-29T05:51:09.56Z" },
    { url = "https://files.pythonhosted.org/packages/00/de/c269cbc4faa01fb10f143b1670633a8ddd5b2e1ffd0548f7aa49cb5c70e2/aiohttp-3.12.15-cp312-cp312-musllinux_1_2_s390x.whl", hash = "sha256:56822ff5ddfd1b745534e658faba944012346184fbfe732e0d6134b744516eea", size = 1766434, upload-time = "2025-07-29T05:51:11.423Z" },
    { url = "https://files.pythonhosted.org/packages/52/b0/4ff3abd81aa7d929b27d2e1403722a65fc87b763e3a97b3a2a494bfc63bc/aiohttp-3.12.15-cp312-cp312-musllinux_1_2_x86_64.whl", hash = "sha256:b2acbbfff69019d9014508c4ba0401822e8bae5a5fdc3b6814285b71231b60f3", size = 1726045, upload-time = "2025-07-29T05:51:13.689Z" },
    { url = "https://files.pythonhosted.org/packages/71/16/949225a6a2dd6efcbd855fbd90cf476052e648fb011aa538e3b15b89a57a/aiohttp-3.12.15-cp312-cp312-win32.whl", hash = "sha256:d849b0901b50f2185874b9a232f38e26b9b3d4810095a7572eacea939132d4e1", size = 423591, upload-time = "2025-07-29T05:51:15.452Z" },
    { url = "https://files.pythonhosted.org/packages/2b/d8/fa65d2a349fe938b76d309db1a56a75c4fb8cc7b17a398b698488a939903/aiohttp-3.12.15-cp312-cp312-win_amd64.whl", hash = "sha256:b390ef5f62bb508a9d67cb3bba9b8356e23b3996da7062f1a57ce1a79d2b3d34", size = 450266, upload-time = "2025-07-29T05:51:17.239Z" },
    { url = "https://files.pythonhosted.org/packages/f2/33/918091abcf102e39d15aba2476ad9e7bd35ddb190dcdd43a854000d3da0d/aiohttp-3.12.15-cp313-cp313-macosx_10_13_universal2.whl", hash = "sha256:9f922ffd05034d439dde1c77a20461cf4a1b0831e6caa26151fe7aa8aaebc315", size = 696741, upload-time = "2025-07-29T05:51:19.021Z" },
    { url = "https://files.pythonhosted.org/packages/b5/2a/7495a81e39a998e400f3ecdd44a62107254803d1681d9189be5c2e4530cd/aiohttp-3.12.15-cp313-cp313-macosx_10_13_x86_64.whl", hash = "sha256:2ee8a8ac39ce45f3e55663891d4b1d15598c157b4d494a4613e704c8b43112cd", size = 474407, upload-time = "2025-07-29T05:51:21.165Z" },
    { url = "https://files.pythonhosted.org/packages/49/fc/a9576ab4be2dcbd0f73ee8675d16c707cfc12d5ee80ccf4015ba543480c9/aiohttp-3.12.15-cp313-cp313-macosx_11_0_arm64.whl", hash = "sha256:3eae49032c29d356b94eee45a3f39fdf4b0814b397638c2f718e96cfadf4c4e4", size = 466703, upload-time = "2025-07-29T05:51:22.948Z" },
    { url = "https://files.pythonhosted.org/packages/09/2f/d4bcc8448cf536b2b54eed48f19682031ad182faa3a3fee54ebe5b156387/aiohttp-3.12.15-cp313-cp313-manylinux_2_17_aarch64.manylinux2014_aarch64.whl", hash = "sha256:b97752ff12cc12f46a9b20327104448042fce5c33a624f88c18f66f9368091c7", size = 1705532, upload-time = "2025-07-29T05:51:25.211Z" },
    { url = "https://files.pythonhosted.org/packages/f1/f3/59406396083f8b489261e3c011aa8aee9df360a96ac8fa5c2e7e1b8f0466/aiohttp-3.12.15-cp313-cp313-manylinux_2_17_armv7l.manylinux2014_armv7l.manylinux_2_31_armv7l.whl", hash = "sha256:894261472691d6fe76ebb7fcf2e5870a2ac284c7406ddc95823c8598a1390f0d", size = 1686794, upload-time = "2025-07-29T05:51:27.145Z" },
    { url = "https://files.pythonhosted.org/packages/dc/71/164d194993a8d114ee5656c3b7ae9c12ceee7040d076bf7b32fb98a8c5c6/aiohttp-3.12.15-cp313-cp313-manylinux_2_17_ppc64le.manylinux2014_ppc64le.whl", hash = "sha256:5fa5d9eb82ce98959fc1031c28198b431b4d9396894f385cb63f1e2f3f20ca6b", size = 1738865, upload-time = "2025-07-29T05:51:29.366Z" },
    { url = "https://files.pythonhosted.org/packages/1c/00/d198461b699188a93ead39cb458554d9f0f69879b95078dce416d3209b54/aiohttp-3.12.15-cp313-cp313-manylinux_2_17_s390x.manylinux2014_s390x.whl", hash = "sha256:f0fa751efb11a541f57db59c1dd821bec09031e01452b2b6217319b3a1f34f3d", size = 1788238, upload-time = "2025-07-29T05:51:31.285Z" },
    { url = "https://files.pythonhosted.org/packages/85/b8/9e7175e1fa0ac8e56baa83bf3c214823ce250d0028955dfb23f43d5e61fd/aiohttp-3.12.15-cp313-cp313-manylinux_2_17_x86_64.manylinux2014_x86_64.whl", hash = "sha256:5346b93e62ab51ee2a9d68e8f73c7cf96ffb73568a23e683f931e52450e4148d", size = 1710566, upload-time = "2025-07-29T05:51:33.219Z" },
    { url = "https://files.pythonhosted.org/packages/59/e4/16a8eac9df39b48ae102ec030fa9f726d3570732e46ba0c592aeeb507b93/aiohttp-3.12.15-cp313-cp313-manylinux_2_5_i686.manylinux1_i686.manylinux_2_17_i686.manylinux2014_i686.whl", hash = "sha256:049ec0360f939cd164ecbfd2873eaa432613d5e77d6b04535e3d1fbae5a9e645", size = 1624270, upload-time = "2025-07-29T05:51:35.195Z" },
    { url = "https://files.pythonhosted.org/packages/1f/f8/cd84dee7b6ace0740908fd0af170f9fab50c2a41ccbc3806aabcb1050141/aiohttp-3.12.15-cp313-cp313-musllinux_1_2_aarch64.whl", hash = "sha256:b52dcf013b57464b6d1e51b627adfd69a8053e84b7103a7cd49c030f9ca44461", size = 1677294, upload-time = "2025-07-29T05:51:37.215Z" },
    { url = "https://files.pythonhosted.org/packages/ce/42/d0f1f85e50d401eccd12bf85c46ba84f947a84839c8a1c2c5f6e8ab1eb50/aiohttp-3.12.15-cp313-cp313-musllinux_1_2_armv7l.whl", hash = "sha256:9b2af240143dd2765e0fb661fd0361a1b469cab235039ea57663cda087250ea9", size = 1708958, upload-time = "2025-07-29T05:51:39.328Z" },
    { url = "https://files.pythonhosted.org/packages/d5/6b/f6fa6c5790fb602538483aa5a1b86fcbad66244997e5230d88f9412ef24c/aiohttp-3.12.15-cp313-cp313-musllinux_1_2_i686.whl", hash = "sha256:ac77f709a2cde2cc71257ab2d8c74dd157c67a0558a0d2799d5d571b4c63d44d", size = 1651553, upload-time = "2025-07-29T05:51:41.356Z" },
    { url = "https://files.pythonhosted.org/packages/04/36/a6d36ad545fa12e61d11d1932eef273928b0495e6a576eb2af04297fdd3c/aiohttp-3.12.15-cp313-cp313-musllinux_1_2_ppc64le.whl", hash = "sha256:47f6b962246f0a774fbd3b6b7be25d59b06fdb2f164cf2513097998fc6a29693", size = 1727688, upload-time = "2025-07-29T05:51:43.452Z" },
    { url = "https://files.pythonhosted.org/packages/aa/c8/f195e5e06608a97a4e52c5d41c7927301bf757a8e8bb5bbf8cef6c314961/aiohttp-3.12.15-cp313-cp313-musllinux_1_2_s390x.whl", hash = "sha256:760fb7db442f284996e39cf9915a94492e1896baac44f06ae551974907922b64", size = 1761157, upload-time = "2025-07-29T05:51:45.643Z" },
    { url = "https://files.pythonhosted.org/packages/05/6a/ea199e61b67f25ba688d3ce93f63b49b0a4e3b3d380f03971b4646412fc6/aiohttp-3.12.15-cp313-cp313-musllinux_1_2_x86_64.whl", hash = "sha256:ad702e57dc385cae679c39d318def49aef754455f237499d5b99bea4ef582e51", size = 1710050, upload-time = "2025-07-29T05:51:48.203Z" },
    { url = "https://files.pythonhosted.org/packages/b4/2e/ffeb7f6256b33635c29dbed29a22a723ff2dd7401fff42ea60cf2060abfb/aiohttp-3.12.15-cp313-cp313-win32.whl", hash = "sha256:f813c3e9032331024de2eb2e32a88d86afb69291fbc37a3a3ae81cc9917fb3d0", size = 422647, upload-time = "2025-07-29T05:51:50.718Z" },
    { url = "https://files.pythonhosted.org/packages/1b/8e/78ee35774201f38d5e1ba079c9958f7629b1fd079459aea9467441dbfbf5/aiohttp-3.12.15-cp313-cp313-win_amd64.whl", hash = "sha256:1a649001580bdb37c6fdb1bebbd7e3bc688e8ec2b5c6f52edbb664662b17dc84", size = 449067, upload-time = "2025-07-29T05:51:52.549Z" },
]

[[package]]
name = "aiosignal"
version = "1.4.0"
source = { registry = "https://pypi.org/simple" }
dependencies = [
    { name = "frozenlist" },
    { name = "typing-extensions", marker = "python_full_version < '3.13'" },
]
sdist = { url = "https://files.pythonhosted.org/packages/61/62/06741b579156360248d1ec624842ad0edf697050bbaf7c3e46394e106ad1/aiosignal-1.4.0.tar.gz", hash = "sha256:f47eecd9468083c2029cc99945502cb7708b082c232f9aca65da147157b251c7", size = 25007, upload-time = "2025-07-03T22:54:43.528Z" }
wheels = [
    { url = "https://files.pythonhosted.org/packages/fb/76/641ae371508676492379f16e2fa48f4e2c11741bd63c48be4b12a6b09cba/aiosignal-1.4.0-py3-none-any.whl", hash = "sha256:053243f8b92b990551949e63930a839ff0cf0b0ebbe0597b0f3fb19e1a0fe82e", size = 7490, upload-time = "2025-07-03T22:54:42.156Z" },
]

[[package]]
name = "alabaster"
version = "1.0.0"
source = { registry = "https://pypi.org/simple" }
sdist = { url = "https://files.pythonhosted.org/packages/a6/f8/d9c74d0daf3f742840fd818d69cfae176fa332022fd44e3469487d5a9420/alabaster-1.0.0.tar.gz", hash = "sha256:c00dca57bca26fa62a6d7d0a9fcce65f3e026e9bfe33e9c538fd3fbb2144fd9e", size = 24210, upload-time = "2024-07-26T18:15:03.762Z" }
wheels = [
    { url = "https://files.pythonhosted.org/packages/7e/b3/6b4067be973ae96ba0d615946e314c5ae35f9f993eca561b356540bb0c2b/alabaster-1.0.0-py3-none-any.whl", hash = "sha256:fc6786402dc3fcb2de3cabd5fe455a2db534b371124f1f21de8731783dec828b", size = 13929, upload-time = "2024-07-26T18:15:02.05Z" },
]

[[package]]
name = "annotated-types"
version = "0.7.0"
source = { registry = "https://pypi.org/simple" }
sdist = { url = "https://files.pythonhosted.org/packages/ee/67/531ea369ba64dcff5ec9c3402f9f51bf748cec26dde048a2f973a4eea7f5/annotated_types-0.7.0.tar.gz", hash = "sha256:aff07c09a53a08bc8cfccb9c85b05f1aa9a2a6f23728d790723543408344ce89", size = 16081, upload-time = "2024-05-20T21:33:25.928Z" }
wheels = [
    { url = "https://files.pythonhosted.org/packages/78/b6/6307fbef88d9b5ee7421e68d78a9f162e0da4900bc5f5793f6d3d0e34fb8/annotated_types-0.7.0-py3-none-any.whl", hash = "sha256:1f02e8b43a8fbbc3f3e0d4f0f4bfc8131bcb4eebe8849b8e5c773f3a1c582a53", size = 13643, upload-time = "2024-05-20T21:33:24.1Z" },
]

[[package]]
name = "anyio"
version = "4.9.0"
source = { registry = "https://pypi.org/simple" }
dependencies = [
    { name = "idna" },
    { name = "sniffio" },
    { name = "typing-extensions", marker = "python_full_version < '3.13'" },
]
sdist = { url = "https://files.pythonhosted.org/packages/95/7d/4c1bd541d4dffa1b52bd83fb8527089e097a106fc90b467a7313b105f840/anyio-4.9.0.tar.gz", hash = "sha256:673c0c244e15788651a4ff38710fea9675823028a6f08a5eda409e0c9840a028", size = 190949, upload-time = "2025-03-17T00:02:54.77Z" }
wheels = [
    { url = "https://files.pythonhosted.org/packages/a1/ee/48ca1a7c89ffec8b6a0c5d02b89c305671d5ffd8d3c94acf8b8c408575bb/anyio-4.9.0-py3-none-any.whl", hash = "sha256:9f76d541cad6e36af7beb62e978876f3b41e3e04f2c1fbf0884604c0a9c4d93c", size = 100916, upload-time = "2025-03-17T00:02:52.713Z" },
]

[[package]]
name = "attrs"
version = "25.3.0"
source = { registry = "https://pypi.org/simple" }
sdist = { url = "https://files.pythonhosted.org/packages/5a/b0/1367933a8532ee6ff8d63537de4f1177af4bff9f3e829baf7331f595bb24/attrs-25.3.0.tar.gz", hash = "sha256:75d7cefc7fb576747b2c81b4442d4d4a1ce0900973527c011d1030fd3bf4af1b", size = 812032, upload-time = "2025-03-13T11:10:22.779Z" }
wheels = [
    { url = "https://files.pythonhosted.org/packages/77/06/bb80f5f86020c4551da315d78b3ab75e8228f89f0162f2c3a819e407941a/attrs-25.3.0-py3-none-any.whl", hash = "sha256:427318ce031701fea540783410126f03899a97ffc6f61596ad581ac2e40e3bc3", size = 63815, upload-time = "2025-03-13T11:10:21.14Z" },
]

[[package]]
name = "babel"
version = "2.17.0"
source = { registry = "https://pypi.org/simple" }
sdist = { url = "https://files.pythonhosted.org/packages/7d/6b/d52e42361e1aa00709585ecc30b3f9684b3ab62530771402248b1b1d6240/babel-2.17.0.tar.gz", hash = "sha256:0c54cffb19f690cdcc52a3b50bcbf71e07a808d1c80d549f2459b9d2cf0afb9d", size = 9951852, upload-time = "2025-02-01T15:17:41.026Z" }
wheels = [
    { url = "https://files.pythonhosted.org/packages/b7/b8/3fe70c75fe32afc4bb507f75563d39bc5642255d1d94f1f23604725780bf/babel-2.17.0-py3-none-any.whl", hash = "sha256:4d0b53093fdfb4b21c92b5213dba5a1b23885afa8383709427046b21c366e5f2", size = 10182537, upload-time = "2025-02-01T15:17:37.39Z" },
]

[[package]]
name = "beautifulsoup4"
version = "4.13.4"
source = { registry = "https://pypi.org/simple" }
dependencies = [
    { name = "soupsieve" },
    { name = "typing-extensions" },
]
sdist = { url = "https://files.pythonhosted.org/packages/d8/e4/0c4c39e18fd76d6a628d4dd8da40543d136ce2d1752bd6eeeab0791f4d6b/beautifulsoup4-4.13.4.tar.gz", hash = "sha256:dbb3c4e1ceae6aefebdaf2423247260cd062430a410e38c66f2baa50a8437195", size = 621067, upload-time = "2025-04-15T17:05:13.836Z" }
wheels = [
    { url = "https://files.pythonhosted.org/packages/50/cd/30110dc0ffcf3b131156077b90e9f60ed75711223f306da4db08eff8403b/beautifulsoup4-4.13.4-py3-none-any.whl", hash = "sha256:9bbbb14bfde9d79f38b8cd5f8c7c85f4b8f2523190ebed90e950a8dea4cb1c4b", size = 187285, upload-time = "2025-04-15T17:05:12.221Z" },
]

[[package]]
name = "black"
version = "25.1.0"
source = { registry = "https://pypi.org/simple" }
dependencies = [
    { name = "click" },
    { name = "mypy-extensions" },
    { name = "packaging" },
    { name = "pathspec" },
    { name = "platformdirs" },
]
sdist = { url = "https://files.pythonhosted.org/packages/94/49/26a7b0f3f35da4b5a65f081943b7bcd22d7002f5f0fb8098ec1ff21cb6ef/black-25.1.0.tar.gz", hash = "sha256:33496d5cd1222ad73391352b4ae8da15253c5de89b93a80b3e2c8d9a19ec2666", size = 649449, upload-time = "2025-01-29T04:15:40.373Z" }
wheels = [
    { url = "https://files.pythonhosted.org/packages/83/71/3fe4741df7adf015ad8dfa082dd36c94ca86bb21f25608eb247b4afb15b2/black-25.1.0-cp312-cp312-macosx_10_13_x86_64.whl", hash = "sha256:4b60580e829091e6f9238c848ea6750efed72140b91b048770b64e74fe04908b", size = 1650988, upload-time = "2025-01-29T05:37:16.707Z" },
    { url = "https://files.pythonhosted.org/packages/13/f3/89aac8a83d73937ccd39bbe8fc6ac8860c11cfa0af5b1c96d081facac844/black-25.1.0-cp312-cp312-macosx_11_0_arm64.whl", hash = "sha256:1e2978f6df243b155ef5fa7e558a43037c3079093ed5d10fd84c43900f2d8ecc", size = 1453985, upload-time = "2025-01-29T05:37:18.273Z" },
    { url = "https://files.pythonhosted.org/packages/6f/22/b99efca33f1f3a1d2552c714b1e1b5ae92efac6c43e790ad539a163d1754/black-25.1.0-cp312-cp312-manylinux_2_17_x86_64.manylinux2014_x86_64.manylinux_2_28_x86_64.whl", hash = "sha256:3b48735872ec535027d979e8dcb20bf4f70b5ac75a8ea99f127c106a7d7aba9f", size = 1783816, upload-time = "2025-01-29T04:18:33.823Z" },
    { url = "https://files.pythonhosted.org/packages/18/7e/a27c3ad3822b6f2e0e00d63d58ff6299a99a5b3aee69fa77cd4b0076b261/black-25.1.0-cp312-cp312-win_amd64.whl", hash = "sha256:ea0213189960bda9cf99be5b8c8ce66bb054af5e9e861249cd23471bd7b0b3ba", size = 1440860, upload-time = "2025-01-29T04:19:12.944Z" },
    { url = "https://files.pythonhosted.org/packages/98/87/0edf98916640efa5d0696e1abb0a8357b52e69e82322628f25bf14d263d1/black-25.1.0-cp313-cp313-macosx_10_13_x86_64.whl", hash = "sha256:8f0b18a02996a836cc9c9c78e5babec10930862827b1b724ddfe98ccf2f2fe4f", size = 1650673, upload-time = "2025-01-29T05:37:20.574Z" },
    { url = "https://files.pythonhosted.org/packages/52/e5/f7bf17207cf87fa6e9b676576749c6b6ed0d70f179a3d812c997870291c3/black-25.1.0-cp313-cp313-macosx_11_0_arm64.whl", hash = "sha256:afebb7098bfbc70037a053b91ae8437c3857482d3a690fefc03e9ff7aa9a5fd3", size = 1453190, upload-time = "2025-01-29T05:37:22.106Z" },
    { url = "https://files.pythonhosted.org/packages/e3/ee/adda3d46d4a9120772fae6de454c8495603c37c4c3b9c60f25b1ab6401fe/black-25.1.0-cp313-cp313-manylinux_2_17_x86_64.manylinux2014_x86_64.manylinux_2_28_x86_64.whl", hash = "sha256:030b9759066a4ee5e5aca28c3c77f9c64789cdd4de8ac1df642c40b708be6171", size = 1782926, upload-time = "2025-01-29T04:18:58.564Z" },
    { url = "https://files.pythonhosted.org/packages/cc/64/94eb5f45dcb997d2082f097a3944cfc7fe87e071907f677e80788a2d7b7a/black-25.1.0-cp313-cp313-win_amd64.whl", hash = "sha256:a22f402b410566e2d1c950708c77ebf5ebd5d0d88a6a2e87c86d9fb48afa0d18", size = 1442613, upload-time = "2025-01-29T04:19:27.63Z" },
    { url = "https://files.pythonhosted.org/packages/09/71/54e999902aed72baf26bca0d50781b01838251a462612966e9fc4891eadd/black-25.1.0-py3-none-any.whl", hash = "sha256:95e8176dae143ba9097f351d174fdaf0ccd29efb414b362ae3fd72bf0f710717", size = 207646, upload-time = "2025-01-29T04:15:38.082Z" },
]

[[package]]
name = "build"
version = "1.2.2.post1"
source = { registry = "https://pypi.org/simple" }
dependencies = [
    { name = "colorama", marker = "os_name == 'nt'" },
    { name = "packaging" },
    { name = "pyproject-hooks" },
]
sdist = { url = "https://files.pythonhosted.org/packages/7d/46/aeab111f8e06793e4f0e421fcad593d547fb8313b50990f31681ee2fb1ad/build-1.2.2.post1.tar.gz", hash = "sha256:b36993e92ca9375a219c99e606a122ff365a760a2d4bba0caa09bd5278b608b7", size = 46701, upload-time = "2024-10-06T17:22:25.251Z" }
wheels = [
    { url = "https://files.pythonhosted.org/packages/84/c2/80633736cd183ee4a62107413def345f7e6e3c01563dbca1417363cf957e/build-1.2.2.post1-py3-none-any.whl", hash = "sha256:1d61c0887fa860c01971625baae8bdd338e517b836a2f70dd1f7aa3a6b2fc5b5", size = 22950, upload-time = "2024-10-06T17:22:23.299Z" },
]

[[package]]
name = "cachetools"
version = "5.5.2"
source = { registry = "https://pypi.org/simple" }
sdist = { url = "https://files.pythonhosted.org/packages/6c/81/3747dad6b14fa2cf53fcf10548cf5aea6913e96fab41a3c198676f8948a5/cachetools-5.5.2.tar.gz", hash = "sha256:1a661caa9175d26759571b2e19580f9d6393969e5dfca11fdb1f947a23e640d4", size = 28380, upload-time = "2025-02-20T21:01:19.524Z" }
wheels = [
    { url = "https://files.pythonhosted.org/packages/72/76/20fa66124dbe6be5cafeb312ece67de6b61dd91a0247d1ea13db4ebb33c2/cachetools-5.5.2-py3-none-any.whl", hash = "sha256:d26a22bcc62eb95c3beabd9f1ee5e820d3d2704fe2967cbe350e20c8ffcd3f0a", size = 10080, upload-time = "2025-02-20T21:01:16.647Z" },
]

[[package]]
name = "certifi"
version = "2025.7.14"
source = { registry = "https://pypi.org/simple" }
sdist = { url = "https://files.pythonhosted.org/packages/b3/76/52c535bcebe74590f296d6c77c86dabf761c41980e1347a2422e4aa2ae41/certifi-2025.7.14.tar.gz", hash = "sha256:8ea99dbdfaaf2ba2f9bac77b9249ef62ec5218e7c2b2e903378ed5fccf765995", size = 163981, upload-time = "2025-07-14T03:29:28.449Z" }
wheels = [
    { url = "https://files.pythonhosted.org/packages/4f/52/34c6cf5bb9285074dc3531c437b3919e825d976fde097a7a73f79e726d03/certifi-2025.7.14-py3-none-any.whl", hash = "sha256:6b31f564a415d79ee77df69d757bb49a5bb53bd9f756cbbe24394ffd6fc1f4b2", size = 162722, upload-time = "2025-07-14T03:29:26.863Z" },
]

[[package]]
name = "cffi"
version = "1.17.1"
source = { registry = "https://pypi.org/simple" }
dependencies = [
    { name = "pycparser" },
]
sdist = { url = "https://files.pythonhosted.org/packages/fc/97/c783634659c2920c3fc70419e3af40972dbaf758daa229a7d6ea6135c90d/cffi-1.17.1.tar.gz", hash = "sha256:1c39c6016c32bc48dd54561950ebd6836e1670f2ae46128f67cf49e789c52824", size = 516621, upload-time = "2024-09-04T20:45:21.852Z" }
wheels = [
    { url = "https://files.pythonhosted.org/packages/5a/84/e94227139ee5fb4d600a7a4927f322e1d4aea6fdc50bd3fca8493caba23f/cffi-1.17.1-cp312-cp312-macosx_10_9_x86_64.whl", hash = "sha256:805b4371bf7197c329fcb3ead37e710d1bca9da5d583f5073b799d5c5bd1eee4", size = 183178, upload-time = "2024-09-04T20:44:12.232Z" },
    { url = "https://files.pythonhosted.org/packages/da/ee/fb72c2b48656111c4ef27f0f91da355e130a923473bf5ee75c5643d00cca/cffi-1.17.1-cp312-cp312-macosx_11_0_arm64.whl", hash = "sha256:733e99bc2df47476e3848417c5a4540522f234dfd4ef3ab7fafdf555b082ec0c", size = 178840, upload-time = "2024-09-04T20:44:13.739Z" },
    { url = "https://files.pythonhosted.org/packages/cc/b6/db007700f67d151abadf508cbfd6a1884f57eab90b1bb985c4c8c02b0f28/cffi-1.17.1-cp312-cp312-manylinux_2_12_i686.manylinux2010_i686.manylinux_2_17_i686.manylinux2014_i686.whl", hash = "sha256:1257bdabf294dceb59f5e70c64a3e2f462c30c7ad68092d01bbbfb1c16b1ba36", size = 454803, upload-time = "2024-09-04T20:44:15.231Z" },
    { url = "https://files.pythonhosted.org/packages/1a/df/f8d151540d8c200eb1c6fba8cd0dfd40904f1b0682ea705c36e6c2e97ab3/cffi-1.17.1-cp312-cp312-manylinux_2_17_aarch64.manylinux2014_aarch64.whl", hash = "sha256:da95af8214998d77a98cc14e3a3bd00aa191526343078b530ceb0bd710fb48a5", size = 478850, upload-time = "2024-09-04T20:44:17.188Z" },
    { url = "https://files.pythonhosted.org/packages/28/c0/b31116332a547fd2677ae5b78a2ef662dfc8023d67f41b2a83f7c2aa78b1/cffi-1.17.1-cp312-cp312-manylinux_2_17_ppc64le.manylinux2014_ppc64le.whl", hash = "sha256:d63afe322132c194cf832bfec0dc69a99fb9bb6bbd550f161a49e9e855cc78ff", size = 485729, upload-time = "2024-09-04T20:44:18.688Z" },
    { url = "https://files.pythonhosted.org/packages/91/2b/9a1ddfa5c7f13cab007a2c9cc295b70fbbda7cb10a286aa6810338e60ea1/cffi-1.17.1-cp312-cp312-manylinux_2_17_s390x.manylinux2014_s390x.whl", hash = "sha256:f79fc4fc25f1c8698ff97788206bb3c2598949bfe0fef03d299eb1b5356ada99", size = 471256, upload-time = "2024-09-04T20:44:20.248Z" },
    { url = "https://files.pythonhosted.org/packages/b2/d5/da47df7004cb17e4955df6a43d14b3b4ae77737dff8bf7f8f333196717bf/cffi-1.17.1-cp312-cp312-manylinux_2_17_x86_64.manylinux2014_x86_64.whl", hash = "sha256:b62ce867176a75d03a665bad002af8e6d54644fad99a3c70905c543130e39d93", size = 479424, upload-time = "2024-09-04T20:44:21.673Z" },
    { url = "https://files.pythonhosted.org/packages/0b/ac/2a28bcf513e93a219c8a4e8e125534f4f6db03e3179ba1c45e949b76212c/cffi-1.17.1-cp312-cp312-musllinux_1_1_aarch64.whl", hash = "sha256:386c8bf53c502fff58903061338ce4f4950cbdcb23e2902d86c0f722b786bbe3", size = 484568, upload-time = "2024-09-04T20:44:23.245Z" },
    { url = "https://files.pythonhosted.org/packages/d4/38/ca8a4f639065f14ae0f1d9751e70447a261f1a30fa7547a828ae08142465/cffi-1.17.1-cp312-cp312-musllinux_1_1_x86_64.whl", hash = "sha256:4ceb10419a9adf4460ea14cfd6bc43d08701f0835e979bf821052f1805850fe8", size = 488736, upload-time = "2024-09-04T20:44:24.757Z" },
    { url = "https://files.pythonhosted.org/packages/86/c5/28b2d6f799ec0bdecf44dced2ec5ed43e0eb63097b0f58c293583b406582/cffi-1.17.1-cp312-cp312-win32.whl", hash = "sha256:a08d7e755f8ed21095a310a693525137cfe756ce62d066e53f502a83dc550f65", size = 172448, upload-time = "2024-09-04T20:44:26.208Z" },
    { url = "https://files.pythonhosted.org/packages/50/b9/db34c4755a7bd1cb2d1603ac3863f22bcecbd1ba29e5ee841a4bc510b294/cffi-1.17.1-cp312-cp312-win_amd64.whl", hash = "sha256:51392eae71afec0d0c8fb1a53b204dbb3bcabcb3c9b807eedf3e1e6ccf2de903", size = 181976, upload-time = "2024-09-04T20:44:27.578Z" },
    { url = "https://files.pythonhosted.org/packages/8d/f8/dd6c246b148639254dad4d6803eb6a54e8c85c6e11ec9df2cffa87571dbe/cffi-1.17.1-cp313-cp313-macosx_10_13_x86_64.whl", hash = "sha256:f3a2b4222ce6b60e2e8b337bb9596923045681d71e5a082783484d845390938e", size = 182989, upload-time = "2024-09-04T20:44:28.956Z" },
    { url = "https://files.pythonhosted.org/packages/8b/f1/672d303ddf17c24fc83afd712316fda78dc6fce1cd53011b839483e1ecc8/cffi-1.17.1-cp313-cp313-macosx_11_0_arm64.whl", hash = "sha256:0984a4925a435b1da406122d4d7968dd861c1385afe3b45ba82b750f229811e2", size = 178802, upload-time = "2024-09-04T20:44:30.289Z" },
    { url = "https://files.pythonhosted.org/packages/0e/2d/eab2e858a91fdff70533cab61dcff4a1f55ec60425832ddfdc9cd36bc8af/cffi-1.17.1-cp313-cp313-manylinux_2_12_i686.manylinux2010_i686.manylinux_2_17_i686.manylinux2014_i686.whl", hash = "sha256:d01b12eeeb4427d3110de311e1774046ad344f5b1a7403101878976ecd7a10f3", size = 454792, upload-time = "2024-09-04T20:44:32.01Z" },
    { url = "https://files.pythonhosted.org/packages/75/b2/fbaec7c4455c604e29388d55599b99ebcc250a60050610fadde58932b7ee/cffi-1.17.1-cp313-cp313-manylinux_2_17_aarch64.manylinux2014_aarch64.whl", hash = "sha256:706510fe141c86a69c8ddc029c7910003a17353970cff3b904ff0686a5927683", size = 478893, upload-time = "2024-09-04T20:44:33.606Z" },
    { url = "https://files.pythonhosted.org/packages/4f/b7/6e4a2162178bf1935c336d4da8a9352cccab4d3a5d7914065490f08c0690/cffi-1.17.1-cp313-cp313-manylinux_2_17_ppc64le.manylinux2014_ppc64le.whl", hash = "sha256:de55b766c7aa2e2a3092c51e0483d700341182f08e67c63630d5b6f200bb28e5", size = 485810, upload-time = "2024-09-04T20:44:35.191Z" },
    { url = "https://files.pythonhosted.org/packages/c7/8a/1d0e4a9c26e54746dc08c2c6c037889124d4f59dffd853a659fa545f1b40/cffi-1.17.1-cp313-cp313-manylinux_2_17_s390x.manylinux2014_s390x.whl", hash = "sha256:c59d6e989d07460165cc5ad3c61f9fd8f1b4796eacbd81cee78957842b834af4", size = 471200, upload-time = "2024-09-04T20:44:36.743Z" },
    { url = "https://files.pythonhosted.org/packages/26/9f/1aab65a6c0db35f43c4d1b4f580e8df53914310afc10ae0397d29d697af4/cffi-1.17.1-cp313-cp313-manylinux_2_17_x86_64.manylinux2014_x86_64.whl", hash = "sha256:dd398dbc6773384a17fe0d3e7eeb8d1a21c2200473ee6806bb5e6a8e62bb73dd", size = 479447, upload-time = "2024-09-04T20:44:38.492Z" },
    { url = "https://files.pythonhosted.org/packages/5f/e4/fb8b3dd8dc0e98edf1135ff067ae070bb32ef9d509d6cb0f538cd6f7483f/cffi-1.17.1-cp313-cp313-musllinux_1_1_aarch64.whl", hash = "sha256:3edc8d958eb099c634dace3c7e16560ae474aa3803a5df240542b305d14e14ed", size = 484358, upload-time = "2024-09-04T20:44:40.046Z" },
    { url = "https://files.pythonhosted.org/packages/f1/47/d7145bf2dc04684935d57d67dff9d6d795b2ba2796806bb109864be3a151/cffi-1.17.1-cp313-cp313-musllinux_1_1_x86_64.whl", hash = "sha256:72e72408cad3d5419375fc87d289076ee319835bdfa2caad331e377589aebba9", size = 488469, upload-time = "2024-09-04T20:44:41.616Z" },
    { url = "https://files.pythonhosted.org/packages/bf/ee/f94057fa6426481d663b88637a9a10e859e492c73d0384514a17d78ee205/cffi-1.17.1-cp313-cp313-win32.whl", hash = "sha256:e03eab0a8677fa80d646b5ddece1cbeaf556c313dcfac435ba11f107ba117b5d", size = 172475, upload-time = "2024-09-04T20:44:43.733Z" },
    { url = "https://files.pythonhosted.org/packages/7c/fc/6a8cb64e5f0324877d503c854da15d76c1e50eb722e320b15345c4d0c6de/cffi-1.17.1-cp313-cp313-win_amd64.whl", hash = "sha256:f6a16c31041f09ead72d69f583767292f750d24913dadacf5756b966aacb3f1a", size = 182009, upload-time = "2024-09-04T20:44:45.309Z" },
]

[[package]]
name = "cfgv"
version = "3.4.0"
source = { registry = "https://pypi.org/simple" }
sdist = { url = "https://files.pythonhosted.org/packages/11/74/539e56497d9bd1d484fd863dd69cbbfa653cd2aa27abfe35653494d85e94/cfgv-3.4.0.tar.gz", hash = "sha256:e52591d4c5f5dead8e0f673fb16db7949d2cfb3f7da4582893288f0ded8fe560", size = 7114, upload-time = "2023-08-12T20:38:17.776Z" }
wheels = [
    { url = "https://files.pythonhosted.org/packages/c5/55/51844dd50c4fc7a33b653bfaba4c2456f06955289ca770a5dbd5fd267374/cfgv-3.4.0-py2.py3-none-any.whl", hash = "sha256:b7265b1f29fd3316bfcd2b330d63d024f2bfd8bcb8b0272f8e19a504856c48f9", size = 7249, upload-time = "2023-08-12T20:38:16.269Z" },
]

[[package]]
name = "charset-normalizer"
version = "3.4.2"
source = { registry = "https://pypi.org/simple" }
sdist = { url = "https://files.pythonhosted.org/packages/e4/33/89c2ced2b67d1c2a61c19c6751aa8902d46ce3dacb23600a283619f5a12d/charset_normalizer-3.4.2.tar.gz", hash = "sha256:5baececa9ecba31eff645232d59845c07aa030f0c81ee70184a90d35099a0e63", size = 126367, upload-time = "2025-05-02T08:34:42.01Z" }
wheels = [
    { url = "https://files.pythonhosted.org/packages/d7/a4/37f4d6035c89cac7930395a35cc0f1b872e652eaafb76a6075943754f095/charset_normalizer-3.4.2-cp312-cp312-macosx_10_13_universal2.whl", hash = "sha256:0c29de6a1a95f24b9a1aa7aefd27d2487263f00dfd55a77719b530788f75cff7", size = 199936, upload-time = "2025-05-02T08:32:33.712Z" },
    { url = "https://files.pythonhosted.org/packages/ee/8a/1a5e33b73e0d9287274f899d967907cd0bf9c343e651755d9307e0dbf2b3/charset_normalizer-3.4.2-cp312-cp312-manylinux_2_17_aarch64.manylinux2014_aarch64.whl", hash = "sha256:cddf7bd982eaa998934a91f69d182aec997c6c468898efe6679af88283b498d3", size = 143790, upload-time = "2025-05-02T08:32:35.768Z" },
    { url = "https://files.pythonhosted.org/packages/66/52/59521f1d8e6ab1482164fa21409c5ef44da3e9f653c13ba71becdd98dec3/charset_normalizer-3.4.2-cp312-cp312-manylinux_2_17_ppc64le.manylinux2014_ppc64le.whl", hash = "sha256:fcbe676a55d7445b22c10967bceaaf0ee69407fbe0ece4d032b6eb8d4565982a", size = 153924, upload-time = "2025-05-02T08:32:37.284Z" },
    { url = "https://files.pythonhosted.org/packages/86/2d/fb55fdf41964ec782febbf33cb64be480a6b8f16ded2dbe8db27a405c09f/charset_normalizer-3.4.2-cp312-cp312-manylinux_2_17_s390x.manylinux2014_s390x.whl", hash = "sha256:d41c4d287cfc69060fa91cae9683eacffad989f1a10811995fa309df656ec214", size = 146626, upload-time = "2025-05-02T08:32:38.803Z" },
    { url = "https://files.pythonhosted.org/packages/8c/73/6ede2ec59bce19b3edf4209d70004253ec5f4e319f9a2e3f2f15601ed5f7/charset_normalizer-3.4.2-cp312-cp312-manylinux_2_17_x86_64.manylinux2014_x86_64.whl", hash = "sha256:4e594135de17ab3866138f496755f302b72157d115086d100c3f19370839dd3a", size = 148567, upload-time = "2025-05-02T08:32:40.251Z" },
    { url = "https://files.pythonhosted.org/packages/09/14/957d03c6dc343c04904530b6bef4e5efae5ec7d7990a7cbb868e4595ee30/charset_normalizer-3.4.2-cp312-cp312-manylinux_2_5_i686.manylinux1_i686.manylinux_2_17_i686.manylinux2014_i686.whl", hash = "sha256:cf713fe9a71ef6fd5adf7a79670135081cd4431c2943864757f0fa3a65b1fafd", size = 150957, upload-time = "2025-05-02T08:32:41.705Z" },
    { url = "https://files.pythonhosted.org/packages/0d/c8/8174d0e5c10ccebdcb1b53cc959591c4c722a3ad92461a273e86b9f5a302/charset_normalizer-3.4.2-cp312-cp312-musllinux_1_2_aarch64.whl", hash = "sha256:a370b3e078e418187da8c3674eddb9d983ec09445c99a3a263c2011993522981", size = 145408, upload-time = "2025-05-02T08:32:43.709Z" },
    { url = "https://files.pythonhosted.org/packages/58/aa/8904b84bc8084ac19dc52feb4f5952c6df03ffb460a887b42615ee1382e8/charset_normalizer-3.4.2-cp312-cp312-musllinux_1_2_i686.whl", hash = "sha256:a955b438e62efdf7e0b7b52a64dc5c3396e2634baa62471768a64bc2adb73d5c", size = 153399, upload-time = "2025-05-02T08:32:46.197Z" },
    { url = "https://files.pythonhosted.org/packages/c2/26/89ee1f0e264d201cb65cf054aca6038c03b1a0c6b4ae998070392a3ce605/charset_normalizer-3.4.2-cp312-cp312-musllinux_1_2_ppc64le.whl", hash = "sha256:7222ffd5e4de8e57e03ce2cef95a4c43c98fcb72ad86909abdfc2c17d227fc1b", size = 156815, upload-time = "2025-05-02T08:32:48.105Z" },
    { url = "https://files.pythonhosted.org/packages/fd/07/68e95b4b345bad3dbbd3a8681737b4338ff2c9df29856a6d6d23ac4c73cb/charset_normalizer-3.4.2-cp312-cp312-musllinux_1_2_s390x.whl", hash = "sha256:bee093bf902e1d8fc0ac143c88902c3dfc8941f7ea1d6a8dd2bcb786d33db03d", size = 154537, upload-time = "2025-05-02T08:32:49.719Z" },
    { url = "https://files.pythonhosted.org/packages/77/1a/5eefc0ce04affb98af07bc05f3bac9094513c0e23b0562d64af46a06aae4/charset_normalizer-3.4.2-cp312-cp312-musllinux_1_2_x86_64.whl", hash = "sha256:dedb8adb91d11846ee08bec4c8236c8549ac721c245678282dcb06b221aab59f", size = 149565, upload-time = "2025-05-02T08:32:51.404Z" },
    { url = "https://files.pythonhosted.org/packages/37/a0/2410e5e6032a174c95e0806b1a6585eb21e12f445ebe239fac441995226a/charset_normalizer-3.4.2-cp312-cp312-win32.whl", hash = "sha256:db4c7bf0e07fc3b7d89ac2a5880a6a8062056801b83ff56d8464b70f65482b6c", size = 98357, upload-time = "2025-05-02T08:32:53.079Z" },
    { url = "https://files.pythonhosted.org/packages/6c/4f/c02d5c493967af3eda9c771ad4d2bbc8df6f99ddbeb37ceea6e8716a32bc/charset_normalizer-3.4.2-cp312-cp312-win_amd64.whl", hash = "sha256:5a9979887252a82fefd3d3ed2a8e3b937a7a809f65dcb1e068b090e165bbe99e", size = 105776, upload-time = "2025-05-02T08:32:54.573Z" },
    { url = "https://files.pythonhosted.org/packages/ea/12/a93df3366ed32db1d907d7593a94f1fe6293903e3e92967bebd6950ed12c/charset_normalizer-3.4.2-cp313-cp313-macosx_10_13_universal2.whl", hash = "sha256:926ca93accd5d36ccdabd803392ddc3e03e6d4cd1cf17deff3b989ab8e9dbcf0", size = 199622, upload-time = "2025-05-02T08:32:56.363Z" },
    { url = "https://files.pythonhosted.org/packages/04/93/bf204e6f344c39d9937d3c13c8cd5bbfc266472e51fc8c07cb7f64fcd2de/charset_normalizer-3.4.2-cp313-cp313-manylinux_2_17_aarch64.manylinux2014_aarch64.whl", hash = "sha256:eba9904b0f38a143592d9fc0e19e2df0fa2e41c3c3745554761c5f6447eedabf", size = 143435, upload-time = "2025-05-02T08:32:58.551Z" },
    { url = "https://files.pythonhosted.org/packages/22/2a/ea8a2095b0bafa6c5b5a55ffdc2f924455233ee7b91c69b7edfcc9e02284/charset_normalizer-3.4.2-cp313-cp313-manylinux_2_17_ppc64le.manylinux2014_ppc64le.whl", hash = "sha256:3fddb7e2c84ac87ac3a947cb4e66d143ca5863ef48e4a5ecb83bd48619e4634e", size = 153653, upload-time = "2025-05-02T08:33:00.342Z" },
    { url = "https://files.pythonhosted.org/packages/b6/57/1b090ff183d13cef485dfbe272e2fe57622a76694061353c59da52c9a659/charset_normalizer-3.4.2-cp313-cp313-manylinux_2_17_s390x.manylinux2014_s390x.whl", hash = "sha256:98f862da73774290f251b9df8d11161b6cf25b599a66baf087c1ffe340e9bfd1", size = 146231, upload-time = "2025-05-02T08:33:02.081Z" },
    { url = "https://files.pythonhosted.org/packages/e2/28/ffc026b26f441fc67bd21ab7f03b313ab3fe46714a14b516f931abe1a2d8/charset_normalizer-3.4.2-cp313-cp313-manylinux_2_17_x86_64.manylinux2014_x86_64.whl", hash = "sha256:6c9379d65defcab82d07b2a9dfbfc2e95bc8fe0ebb1b176a3190230a3ef0e07c", size = 148243, upload-time = "2025-05-02T08:33:04.063Z" },
    { url = "https://files.pythonhosted.org/packages/c0/0f/9abe9bd191629c33e69e47c6ef45ef99773320e9ad8e9cb08b8ab4a8d4cb/charset_normalizer-3.4.2-cp313-cp313-manylinux_2_5_i686.manylinux1_i686.manylinux_2_17_i686.manylinux2014_i686.whl", hash = "sha256:e635b87f01ebc977342e2697d05b56632f5f879a4f15955dfe8cef2448b51691", size = 150442, upload-time = "2025-05-02T08:33:06.418Z" },
    { url = "https://files.pythonhosted.org/packages/67/7c/a123bbcedca91d5916c056407f89a7f5e8fdfce12ba825d7d6b9954a1a3c/charset_normalizer-3.4.2-cp313-cp313-musllinux_1_2_aarch64.whl", hash = "sha256:1c95a1e2902a8b722868587c0e1184ad5c55631de5afc0eb96bc4b0d738092c0", size = 145147, upload-time = "2025-05-02T08:33:08.183Z" },
    { url = "https://files.pythonhosted.org/packages/ec/fe/1ac556fa4899d967b83e9893788e86b6af4d83e4726511eaaad035e36595/charset_normalizer-3.4.2-cp313-cp313-musllinux_1_2_i686.whl", hash = "sha256:ef8de666d6179b009dce7bcb2ad4c4a779f113f12caf8dc77f0162c29d20490b", size = 153057, upload-time = "2025-05-02T08:33:09.986Z" },
    { url = "https://files.pythonhosted.org/packages/2b/ff/acfc0b0a70b19e3e54febdd5301a98b72fa07635e56f24f60502e954c461/charset_normalizer-3.4.2-cp313-cp313-musllinux_1_2_ppc64le.whl", hash = "sha256:32fc0341d72e0f73f80acb0a2c94216bd704f4f0bce10aedea38f30502b271ff", size = 156454, upload-time = "2025-05-02T08:33:11.814Z" },
    { url = "https://files.pythonhosted.org/packages/92/08/95b458ce9c740d0645feb0e96cea1f5ec946ea9c580a94adfe0b617f3573/charset_normalizer-3.4.2-cp313-cp313-musllinux_1_2_s390x.whl", hash = "sha256:289200a18fa698949d2b39c671c2cc7a24d44096784e76614899a7ccf2574b7b", size = 154174, upload-time = "2025-05-02T08:33:13.707Z" },
    { url = "https://files.pythonhosted.org/packages/78/be/8392efc43487ac051eee6c36d5fbd63032d78f7728cb37aebcc98191f1ff/charset_normalizer-3.4.2-cp313-cp313-musllinux_1_2_x86_64.whl", hash = "sha256:4a476b06fbcf359ad25d34a057b7219281286ae2477cc5ff5e3f70a246971148", size = 149166, upload-time = "2025-05-02T08:33:15.458Z" },
    { url = "https://files.pythonhosted.org/packages/44/96/392abd49b094d30b91d9fbda6a69519e95802250b777841cf3bda8fe136c/charset_normalizer-3.4.2-cp313-cp313-win32.whl", hash = "sha256:aaeeb6a479c7667fbe1099af9617c83aaca22182d6cf8c53966491a0f1b7ffb7", size = 98064, upload-time = "2025-05-02T08:33:17.06Z" },
    { url = "https://files.pythonhosted.org/packages/e9/b0/0200da600134e001d91851ddc797809e2fe0ea72de90e09bec5a2fbdaccb/charset_normalizer-3.4.2-cp313-cp313-win_amd64.whl", hash = "sha256:aa6af9e7d59f9c12b33ae4e9450619cf2488e2bbe9b44030905877f0b2324980", size = 105641, upload-time = "2025-05-02T08:33:18.753Z" },
    { url = "https://files.pythonhosted.org/packages/20/94/c5790835a017658cbfabd07f3bfb549140c3ac458cfc196323996b10095a/charset_normalizer-3.4.2-py3-none-any.whl", hash = "sha256:7f56930ab0abd1c45cd15be65cc741c28b1c9a34876ce8c17a2fa107810c0af0", size = 52626, upload-time = "2025-05-02T08:34:40.053Z" },
]

[[package]]
name = "circuit-synth"
<<<<<<< HEAD
version = "0.2.1"
=======
version = "0.2.2"
>>>>>>> f0b51a4c
source = { editable = "." }
dependencies = [
    { name = "aiofiles" },
    { name = "aiohttp" },
    { name = "beautifulsoup4" },
    { name = "cachetools" },
    { name = "click" },
    { name = "loguru" },
    { name = "lxml" },
    { name = "matplotlib" },
    { name = "networkx" },
    { name = "numpy" },
    { name = "psutil" },
    { name = "pydantic" },
    { name = "pyspice" },
    { name = "pyyaml" },
    { name = "requests" },
    { name = "rich" },
    { name = "scipy" },
    { name = "sexpdata" },
    { name = "twine" },
]

[package.optional-dependencies]
claude = [
    { name = "claude-code-sdk" },
]
dev = [
    { name = "black" },
    { name = "flake8" },
    { name = "isort" },
    { name = "mypy" },
    { name = "pre-commit" },
    { name = "pytest" },
    { name = "pytest-cov" },
    { name = "pytest-env" },
    { name = "pytest-mock" },
    { name = "types-pyyaml" },
]
test = [
    { name = "hypothesis" },
    { name = "memory-profiler" },
    { name = "pytest" },
    { name = "pytest-mock" },
]

[package.dev-dependencies]
dev = [
    { name = "black" },
    { name = "build" },
    { name = "flake8" },
    { name = "isort" },
    { name = "linkify-it-py" },
    { name = "myst-parser" },
    { name = "pytest-env" },
    { name = "sphinx" },
    { name = "sphinx-autodoc-typehints" },
    { name = "sphinx-rtd-theme" },
    { name = "twine" },
]

[package.metadata]
requires-dist = [
    { name = "aiofiles", specifier = ">=23.2.0" },
    { name = "aiohttp", specifier = ">=3.9.0" },
    { name = "beautifulsoup4", specifier = ">=4.11.0" },
    { name = "black", marker = "extra == 'dev'", specifier = ">=22.0.0" },
    { name = "cachetools", specifier = ">=5.3.0" },
    { name = "claude-code-sdk", marker = "extra == 'claude'", specifier = ">=0.0.17" },
    { name = "click", specifier = ">=8.0.0" },
    { name = "flake8", marker = "extra == 'dev'", specifier = ">=4.0.0" },
    { name = "hypothesis", marker = "extra == 'test'", specifier = ">=6.0.0" },
    { name = "isort", marker = "extra == 'dev'", specifier = ">=5.10.0" },
    { name = "loguru", specifier = ">=0.5.0" },
    { name = "lxml", specifier = ">=6.0.0" },
    { name = "matplotlib", specifier = ">=3.3.0" },
    { name = "memory-profiler", marker = "extra == 'test'", specifier = ">=0.60.0" },
    { name = "mypy", marker = "extra == 'dev'", specifier = ">=0.950" },
    { name = "networkx", specifier = ">=2.6.0" },
    { name = "numpy", specifier = ">=1.20.0" },
    { name = "pre-commit", marker = "extra == 'dev'", specifier = ">=2.17.0" },
    { name = "psutil", specifier = ">=5.9.0" },
    { name = "pydantic", specifier = ">=2.0.0" },
    { name = "pyspice", specifier = ">=1.5" },
    { name = "pytest", marker = "extra == 'dev'", specifier = ">=7.0.0" },
    { name = "pytest", marker = "extra == 'test'", specifier = ">=7.0.0" },
    { name = "pytest-cov", marker = "extra == 'dev'", specifier = ">=3.0.0" },
    { name = "pytest-env", marker = "extra == 'dev'", specifier = ">=1.1.0" },
    { name = "pytest-mock", marker = "extra == 'dev'", specifier = ">=3.14.0" },
    { name = "pytest-mock", marker = "extra == 'test'", specifier = ">=3.14.0" },
    { name = "pyyaml", specifier = ">=5.4.0" },
    { name = "requests", specifier = ">=2.28.0" },
    { name = "rich", specifier = ">=10.0.0" },
    { name = "scipy", specifier = ">=1.7.0" },
    { name = "sexpdata", specifier = ">=0.0.3" },
    { name = "twine", specifier = ">=6.1.0" },
    { name = "types-pyyaml", marker = "extra == 'dev'", specifier = ">=6.0.0" },
]
provides-extras = ["dev", "claude", "test"]

[package.metadata.requires-dev]
dev = [
    { name = "black", specifier = ">=25.1.0" },
    { name = "build", specifier = ">=1.2.2.post1" },
    { name = "flake8", specifier = ">=7.3.0" },
    { name = "isort", specifier = ">=6.0.1" },
    { name = "linkify-it-py", specifier = ">=2.0.3" },
    { name = "myst-parser", specifier = ">=3.0.1" },
    { name = "pytest-env", specifier = ">=1.1.5" },
    { name = "sphinx", specifier = ">=7.4.7" },
    { name = "sphinx-autodoc-typehints", specifier = ">=2.3.0" },
    { name = "sphinx-rtd-theme", specifier = ">=3.0.2" },
    { name = "twine", specifier = ">=6.1.0" },
]

[[package]]
name = "claude-code-sdk"
version = "0.0.17"
source = { registry = "https://pypi.org/simple" }
dependencies = [
    { name = "anyio" },
]
sdist = { url = "https://files.pythonhosted.org/packages/f0/9f/e275408829ae6c4dcbaf8fc6a57096aa5ec85575772c18c3862052b305ef/claude_code_sdk-0.0.17.tar.gz", hash = "sha256:83362fe0dfdd9455304c628a626e88486a36750dbcdf9b3effa5dd4b9f84023b", size = 22284, upload-time = "2025-07-24T05:51:36.11Z" }
wheels = [
    { url = "https://files.pythonhosted.org/packages/6f/e0/5b11418532548f1d6943752ed5a83c88fabc0c2b0c46365cbb027249a632/claude_code_sdk-0.0.17-py3-none-any.whl", hash = "sha256:52d44fcd04919283c12e422b95f03ffd2354bf65c8b1f16c289ce1245dac285f", size = 16932, upload-time = "2025-07-24T05:51:34.596Z" },
]

[[package]]
name = "click"
version = "8.2.1"
source = { registry = "https://pypi.org/simple" }
dependencies = [
    { name = "colorama", marker = "sys_platform == 'win32'" },
]
sdist = { url = "https://files.pythonhosted.org/packages/60/6c/8ca2efa64cf75a977a0d7fac081354553ebe483345c734fb6b6515d96bbc/click-8.2.1.tar.gz", hash = "sha256:27c491cc05d968d271d5a1db13e3b5a184636d9d930f148c50b038f0d0646202", size = 286342, upload-time = "2025-05-20T23:19:49.832Z" }
wheels = [
    { url = "https://files.pythonhosted.org/packages/85/32/10bb5764d90a8eee674e9dc6f4db6a0ab47c8c4d0d83c27f7c39ac415a4d/click-8.2.1-py3-none-any.whl", hash = "sha256:61a3265b914e850b85317d0b3109c7f8cd35a670f963866005d6ef1d5175a12b", size = 102215, upload-time = "2025-05-20T23:19:47.796Z" },
]

[[package]]
name = "colorama"
version = "0.4.6"
source = { registry = "https://pypi.org/simple" }
sdist = { url = "https://files.pythonhosted.org/packages/d8/53/6f443c9a4a8358a93a6792e2acffb9d9d5cb0a5cfd8802644b7b1c9a02e4/colorama-0.4.6.tar.gz", hash = "sha256:08695f5cb7ed6e0531a20572697297273c47b8cae5a63ffc6d6ed5c201be6e44", size = 27697, upload-time = "2022-10-25T02:36:22.414Z" }
wheels = [
    { url = "https://files.pythonhosted.org/packages/d1/d6/3965ed04c63042e047cb6a3e6ed1a63a35087b6a609aa3a15ed8ac56c221/colorama-0.4.6-py2.py3-none-any.whl", hash = "sha256:4f1d9991f5acc0ca119f9d443620b77f9d6b33703e51011c16baf57afb285fc6", size = 25335, upload-time = "2022-10-25T02:36:20.889Z" },
]

[[package]]
name = "contourpy"
version = "1.3.3"
source = { registry = "https://pypi.org/simple" }
dependencies = [
    { name = "numpy" },
]
sdist = { url = "https://files.pythonhosted.org/packages/58/01/1253e6698a07380cd31a736d248a3f2a50a7c88779a1813da27503cadc2a/contourpy-1.3.3.tar.gz", hash = "sha256:083e12155b210502d0bca491432bb04d56dc3432f95a979b429f2848c3dbe880", size = 13466174, upload-time = "2025-07-26T12:03:12.549Z" }
wheels = [
    { url = "https://files.pythonhosted.org/packages/be/45/adfee365d9ea3d853550b2e735f9d66366701c65db7855cd07621732ccfc/contourpy-1.3.3-cp312-cp312-macosx_10_13_x86_64.whl", hash = "sha256:b08a32ea2f8e42cf1d4be3169a98dd4be32bafe4f22b6c4cb4ba810fa9e5d2cb", size = 293419, upload-time = "2025-07-26T12:01:21.16Z" },
    { url = "https://files.pythonhosted.org/packages/53/3e/405b59cfa13021a56bba395a6b3aca8cec012b45bf177b0eaf7a202cde2c/contourpy-1.3.3-cp312-cp312-macosx_11_0_arm64.whl", hash = "sha256:556dba8fb6f5d8742f2923fe9457dbdd51e1049c4a43fd3986a0b14a1d815fc6", size = 273979, upload-time = "2025-07-26T12:01:22.448Z" },
    { url = "https://files.pythonhosted.org/packages/d4/1c/a12359b9b2ca3a845e8f7f9ac08bdf776114eb931392fcad91743e2ea17b/contourpy-1.3.3-cp312-cp312-manylinux_2_26_aarch64.manylinux_2_28_aarch64.whl", hash = "sha256:92d9abc807cf7d0e047b95ca5d957cf4792fcd04e920ca70d48add15c1a90ea7", size = 332653, upload-time = "2025-07-26T12:01:24.155Z" },
    { url = "https://files.pythonhosted.org/packages/63/12/897aeebfb475b7748ea67b61e045accdfcf0d971f8a588b67108ed7f5512/contourpy-1.3.3-cp312-cp312-manylinux_2_26_ppc64le.manylinux_2_28_ppc64le.whl", hash = "sha256:b2e8faa0ed68cb29af51edd8e24798bb661eac3bd9f65420c1887b6ca89987c8", size = 379536, upload-time = "2025-07-26T12:01:25.91Z" },
    { url = "https://files.pythonhosted.org/packages/43/8a/a8c584b82deb248930ce069e71576fc09bd7174bbd35183b7943fb1064fd/contourpy-1.3.3-cp312-cp312-manylinux_2_26_s390x.manylinux_2_28_s390x.whl", hash = "sha256:626d60935cf668e70a5ce6ff184fd713e9683fb458898e4249b63be9e28286ea", size = 384397, upload-time = "2025-07-26T12:01:27.152Z" },
    { url = "https://files.pythonhosted.org/packages/cc/8f/ec6289987824b29529d0dfda0d74a07cec60e54b9c92f3c9da4c0ac732de/contourpy-1.3.3-cp312-cp312-manylinux_2_27_x86_64.manylinux_2_28_x86_64.whl", hash = "sha256:4d00e655fcef08aba35ec9610536bfe90267d7ab5ba944f7032549c55a146da1", size = 362601, upload-time = "2025-07-26T12:01:28.808Z" },
    { url = "https://files.pythonhosted.org/packages/05/0a/a3fe3be3ee2dceb3e615ebb4df97ae6f3828aa915d3e10549ce016302bd1/contourpy-1.3.3-cp312-cp312-musllinux_1_2_aarch64.whl", hash = "sha256:451e71b5a7d597379ef572de31eeb909a87246974d960049a9848c3bc6c41bf7", size = 1331288, upload-time = "2025-07-26T12:01:31.198Z" },
    { url = "https://files.pythonhosted.org/packages/33/1d/acad9bd4e97f13f3e2b18a3977fe1b4a37ecf3d38d815333980c6c72e963/contourpy-1.3.3-cp312-cp312-musllinux_1_2_x86_64.whl", hash = "sha256:459c1f020cd59fcfe6650180678a9993932d80d44ccde1fa1868977438f0b411", size = 1403386, upload-time = "2025-07-26T12:01:33.947Z" },
    { url = "https://files.pythonhosted.org/packages/cf/8f/5847f44a7fddf859704217a99a23a4f6417b10e5ab1256a179264561540e/contourpy-1.3.3-cp312-cp312-win32.whl", hash = "sha256:023b44101dfe49d7d53932be418477dba359649246075c996866106da069af69", size = 185018, upload-time = "2025-07-26T12:01:35.64Z" },
    { url = "https://files.pythonhosted.org/packages/19/e8/6026ed58a64563186a9ee3f29f41261fd1828f527dd93d33b60feca63352/contourpy-1.3.3-cp312-cp312-win_amd64.whl", hash = "sha256:8153b8bfc11e1e4d75bcb0bff1db232f9e10b274e0929de9d608027e0d34ff8b", size = 226567, upload-time = "2025-07-26T12:01:36.804Z" },
    { url = "https://files.pythonhosted.org/packages/d1/e2/f05240d2c39a1ed228d8328a78b6f44cd695f7ef47beb3e684cf93604f86/contourpy-1.3.3-cp312-cp312-win_arm64.whl", hash = "sha256:07ce5ed73ecdc4a03ffe3e1b3e3c1166db35ae7584be76f65dbbe28a7791b0cc", size = 193655, upload-time = "2025-07-26T12:01:37.999Z" },
    { url = "https://files.pythonhosted.org/packages/68/35/0167aad910bbdb9599272bd96d01a9ec6852f36b9455cf2ca67bd4cc2d23/contourpy-1.3.3-cp313-cp313-macosx_10_13_x86_64.whl", hash = "sha256:177fb367556747a686509d6fef71d221a4b198a3905fe824430e5ea0fda54eb5", size = 293257, upload-time = "2025-07-26T12:01:39.367Z" },
    { url = "https://files.pythonhosted.org/packages/96/e4/7adcd9c8362745b2210728f209bfbcf7d91ba868a2c5f40d8b58f54c509b/contourpy-1.3.3-cp313-cp313-macosx_11_0_arm64.whl", hash = "sha256:d002b6f00d73d69333dac9d0b8d5e84d9724ff9ef044fd63c5986e62b7c9e1b1", size = 274034, upload-time = "2025-07-26T12:01:40.645Z" },
    { url = "https://files.pythonhosted.org/packages/73/23/90e31ceeed1de63058a02cb04b12f2de4b40e3bef5e082a7c18d9c8ae281/contourpy-1.3.3-cp313-cp313-manylinux_2_26_aarch64.manylinux_2_28_aarch64.whl", hash = "sha256:348ac1f5d4f1d66d3322420f01d42e43122f43616e0f194fc1c9f5d830c5b286", size = 334672, upload-time = "2025-07-26T12:01:41.942Z" },
    { url = "https://files.pythonhosted.org/packages/ed/93/b43d8acbe67392e659e1d984700e79eb67e2acb2bd7f62012b583a7f1b55/contourpy-1.3.3-cp313-cp313-manylinux_2_26_ppc64le.manylinux_2_28_ppc64le.whl", hash = "sha256:655456777ff65c2c548b7c454af9c6f33f16c8884f11083244b5819cc214f1b5", size = 381234, upload-time = "2025-07-26T12:01:43.499Z" },
    { url = "https://files.pythonhosted.org/packages/46/3b/bec82a3ea06f66711520f75a40c8fc0b113b2a75edb36aa633eb11c4f50f/contourpy-1.3.3-cp313-cp313-manylinux_2_26_s390x.manylinux_2_28_s390x.whl", hash = "sha256:644a6853d15b2512d67881586bd03f462c7ab755db95f16f14d7e238f2852c67", size = 385169, upload-time = "2025-07-26T12:01:45.219Z" },
    { url = "https://files.pythonhosted.org/packages/4b/32/e0f13a1c5b0f8572d0ec6ae2f6c677b7991fafd95da523159c19eff0696a/contourpy-1.3.3-cp313-cp313-manylinux_2_27_x86_64.manylinux_2_28_x86_64.whl", hash = "sha256:4debd64f124ca62069f313a9cb86656ff087786016d76927ae2cf37846b006c9", size = 362859, upload-time = "2025-07-26T12:01:46.519Z" },
    { url = "https://files.pythonhosted.org/packages/33/71/e2a7945b7de4e58af42d708a219f3b2f4cff7386e6b6ab0a0fa0033c49a9/contourpy-1.3.3-cp313-cp313-musllinux_1_2_aarch64.whl", hash = "sha256:a15459b0f4615b00bbd1e91f1b9e19b7e63aea7483d03d804186f278c0af2659", size = 1332062, upload-time = "2025-07-26T12:01:48.964Z" },
    { url = "https://files.pythonhosted.org/packages/12/fc/4e87ac754220ccc0e807284f88e943d6d43b43843614f0a8afa469801db0/contourpy-1.3.3-cp313-cp313-musllinux_1_2_x86_64.whl", hash = "sha256:ca0fdcd73925568ca027e0b17ab07aad764be4706d0a925b89227e447d9737b7", size = 1403932, upload-time = "2025-07-26T12:01:51.979Z" },
    { url = "https://files.pythonhosted.org/packages/a6/2e/adc197a37443f934594112222ac1aa7dc9a98faf9c3842884df9a9d8751d/contourpy-1.3.3-cp313-cp313-win32.whl", hash = "sha256:b20c7c9a3bf701366556e1b1984ed2d0cedf999903c51311417cf5f591d8c78d", size = 185024, upload-time = "2025-07-26T12:01:53.245Z" },
    { url = "https://files.pythonhosted.org/packages/18/0b/0098c214843213759692cc638fce7de5c289200a830e5035d1791d7a2338/contourpy-1.3.3-cp313-cp313-win_amd64.whl", hash = "sha256:1cadd8b8969f060ba45ed7c1b714fe69185812ab43bd6b86a9123fe8f99c3263", size = 226578, upload-time = "2025-07-26T12:01:54.422Z" },
    { url = "https://files.pythonhosted.org/packages/8a/9a/2f6024a0c5995243cd63afdeb3651c984f0d2bc727fd98066d40e141ad73/contourpy-1.3.3-cp313-cp313-win_arm64.whl", hash = "sha256:fd914713266421b7536de2bfa8181aa8c699432b6763a0ea64195ebe28bff6a9", size = 193524, upload-time = "2025-07-26T12:01:55.73Z" },
    { url = "https://files.pythonhosted.org/packages/c0/b3/f8a1a86bd3298513f500e5b1f5fd92b69896449f6cab6a146a5d52715479/contourpy-1.3.3-cp313-cp313t-macosx_10_13_x86_64.whl", hash = "sha256:88df9880d507169449d434c293467418b9f6cbe82edd19284aa0409e7fdb933d", size = 306730, upload-time = "2025-07-26T12:01:57.051Z" },
    { url = "https://files.pythonhosted.org/packages/3f/11/4780db94ae62fc0c2053909b65dc3246bd7cecfc4f8a20d957ad43aa4ad8/contourpy-1.3.3-cp313-cp313t-macosx_11_0_arm64.whl", hash = "sha256:d06bb1f751ba5d417047db62bca3c8fde202b8c11fb50742ab3ab962c81e8216", size = 287897, upload-time = "2025-07-26T12:01:58.663Z" },
    { url = "https://files.pythonhosted.org/packages/ae/15/e59f5f3ffdd6f3d4daa3e47114c53daabcb18574a26c21f03dc9e4e42ff0/contourpy-1.3.3-cp313-cp313t-manylinux_2_26_aarch64.manylinux_2_28_aarch64.whl", hash = "sha256:e4e6b05a45525357e382909a4c1600444e2a45b4795163d3b22669285591c1ae", size = 326751, upload-time = "2025-07-26T12:02:00.343Z" },
    { url = "https://files.pythonhosted.org/packages/0f/81/03b45cfad088e4770b1dcf72ea78d3802d04200009fb364d18a493857210/contourpy-1.3.3-cp313-cp313t-manylinux_2_26_ppc64le.manylinux_2_28_ppc64le.whl", hash = "sha256:ab3074b48c4e2cf1a960e6bbeb7f04566bf36b1861d5c9d4d8ac04b82e38ba20", size = 375486, upload-time = "2025-07-26T12:02:02.128Z" },
    { url = "https://files.pythonhosted.org/packages/0c/ba/49923366492ffbdd4486e970d421b289a670ae8cf539c1ea9a09822b371a/contourpy-1.3.3-cp313-cp313t-manylinux_2_26_s390x.manylinux_2_28_s390x.whl", hash = "sha256:6c3d53c796f8647d6deb1abe867daeb66dcc8a97e8455efa729516b997b8ed99", size = 388106, upload-time = "2025-07-26T12:02:03.615Z" },
    { url = "https://files.pythonhosted.org/packages/9f/52/5b00ea89525f8f143651f9f03a0df371d3cbd2fccd21ca9b768c7a6500c2/contourpy-1.3.3-cp313-cp313t-manylinux_2_27_x86_64.manylinux_2_28_x86_64.whl", hash = "sha256:50ed930df7289ff2a8d7afeb9603f8289e5704755c7e5c3bbd929c90c817164b", size = 352548, upload-time = "2025-07-26T12:02:05.165Z" },
    { url = "https://files.pythonhosted.org/packages/32/1d/a209ec1a3a3452d490f6b14dd92e72280c99ae3d1e73da74f8277d4ee08f/contourpy-1.3.3-cp313-cp313t-musllinux_1_2_aarch64.whl", hash = "sha256:4feffb6537d64b84877da813a5c30f1422ea5739566abf0bd18065ac040e120a", size = 1322297, upload-time = "2025-07-26T12:02:07.379Z" },
    { url = "https://files.pythonhosted.org/packages/bc/9e/46f0e8ebdd884ca0e8877e46a3f4e633f6c9c8c4f3f6e72be3fe075994aa/contourpy-1.3.3-cp313-cp313t-musllinux_1_2_x86_64.whl", hash = "sha256:2b7e9480ffe2b0cd2e787e4df64270e3a0440d9db8dc823312e2c940c167df7e", size = 1391023, upload-time = "2025-07-26T12:02:10.171Z" },
    { url = "https://files.pythonhosted.org/packages/b9/70/f308384a3ae9cd2209e0849f33c913f658d3326900d0ff5d378d6a1422d2/contourpy-1.3.3-cp313-cp313t-win32.whl", hash = "sha256:283edd842a01e3dcd435b1c5116798d661378d83d36d337b8dde1d16a5fc9ba3", size = 196157, upload-time = "2025-07-26T12:02:11.488Z" },
    { url = "https://files.pythonhosted.org/packages/b2/dd/880f890a6663b84d9e34a6f88cded89d78f0091e0045a284427cb6b18521/contourpy-1.3.3-cp313-cp313t-win_amd64.whl", hash = "sha256:87acf5963fc2b34825e5b6b048f40e3635dd547f590b04d2ab317c2619ef7ae8", size = 240570, upload-time = "2025-07-26T12:02:12.754Z" },
    { url = "https://files.pythonhosted.org/packages/80/99/2adc7d8ffead633234817ef8e9a87115c8a11927a94478f6bb3d3f4d4f7d/contourpy-1.3.3-cp313-cp313t-win_arm64.whl", hash = "sha256:3c30273eb2a55024ff31ba7d052dde990d7d8e5450f4bbb6e913558b3d6c2301", size = 199713, upload-time = "2025-07-26T12:02:14.4Z" },
    { url = "https://files.pythonhosted.org/packages/72/8b/4546f3ab60f78c514ffb7d01a0bd743f90de36f0019d1be84d0a708a580a/contourpy-1.3.3-cp314-cp314-macosx_10_13_x86_64.whl", hash = "sha256:fde6c716d51c04b1c25d0b90364d0be954624a0ee9d60e23e850e8d48353d07a", size = 292189, upload-time = "2025-07-26T12:02:16.095Z" },
    { url = "https://files.pythonhosted.org/packages/fd/e1/3542a9cb596cadd76fcef413f19c79216e002623158befe6daa03dbfa88c/contourpy-1.3.3-cp314-cp314-macosx_11_0_arm64.whl", hash = "sha256:cbedb772ed74ff5be440fa8eee9bd49f64f6e3fc09436d9c7d8f1c287b121d77", size = 273251, upload-time = "2025-07-26T12:02:17.524Z" },
    { url = "https://files.pythonhosted.org/packages/b1/71/f93e1e9471d189f79d0ce2497007731c1e6bf9ef6d1d61b911430c3db4e5/contourpy-1.3.3-cp314-cp314-manylinux_2_26_aarch64.manylinux_2_28_aarch64.whl", hash = "sha256:22e9b1bd7a9b1d652cd77388465dc358dafcd2e217d35552424aa4f996f524f5", size = 335810, upload-time = "2025-07-26T12:02:18.9Z" },
    { url = "https://files.pythonhosted.org/packages/91/f9/e35f4c1c93f9275d4e38681a80506b5510e9327350c51f8d4a5a724d178c/contourpy-1.3.3-cp314-cp314-manylinux_2_26_ppc64le.manylinux_2_28_ppc64le.whl", hash = "sha256:a22738912262aa3e254e4f3cb079a95a67132fc5a063890e224393596902f5a4", size = 382871, upload-time = "2025-07-26T12:02:20.418Z" },
    { url = "https://files.pythonhosted.org/packages/b5/71/47b512f936f66a0a900d81c396a7e60d73419868fba959c61efed7a8ab46/contourpy-1.3.3-cp314-cp314-manylinux_2_26_s390x.manylinux_2_28_s390x.whl", hash = "sha256:afe5a512f31ee6bd7d0dda52ec9864c984ca3d66664444f2d72e0dc4eb832e36", size = 386264, upload-time = "2025-07-26T12:02:21.916Z" },
    { url = "https://files.pythonhosted.org/packages/04/5f/9ff93450ba96b09c7c2b3f81c94de31c89f92292f1380261bd7195bea4ea/contourpy-1.3.3-cp314-cp314-manylinux_2_27_x86_64.manylinux_2_28_x86_64.whl", hash = "sha256:f64836de09927cba6f79dcd00fdd7d5329f3fccc633468507079c829ca4db4e3", size = 363819, upload-time = "2025-07-26T12:02:23.759Z" },
    { url = "https://files.pythonhosted.org/packages/3e/a6/0b185d4cc480ee494945cde102cb0149ae830b5fa17bf855b95f2e70ad13/contourpy-1.3.3-cp314-cp314-musllinux_1_2_aarch64.whl", hash = "sha256:1fd43c3be4c8e5fd6e4f2baeae35ae18176cf2e5cced681cca908addf1cdd53b", size = 1333650, upload-time = "2025-07-26T12:02:26.181Z" },
    { url = "https://files.pythonhosted.org/packages/43/d7/afdc95580ca56f30fbcd3060250f66cedbde69b4547028863abd8aa3b47e/contourpy-1.3.3-cp314-cp314-musllinux_1_2_x86_64.whl", hash = "sha256:6afc576f7b33cf00996e5c1102dc2a8f7cc89e39c0b55df93a0b78c1bd992b36", size = 1404833, upload-time = "2025-07-26T12:02:28.782Z" },
    { url = "https://files.pythonhosted.org/packages/e2/e2/366af18a6d386f41132a48f033cbd2102e9b0cf6345d35ff0826cd984566/contourpy-1.3.3-cp314-cp314-win32.whl", hash = "sha256:66c8a43a4f7b8df8b71ee1840e4211a3c8d93b214b213f590e18a1beca458f7d", size = 189692, upload-time = "2025-07-26T12:02:30.128Z" },
    { url = "https://files.pythonhosted.org/packages/7d/c2/57f54b03d0f22d4044b8afb9ca0e184f8b1afd57b4f735c2fa70883dc601/contourpy-1.3.3-cp314-cp314-win_amd64.whl", hash = "sha256:cf9022ef053f2694e31d630feaacb21ea24224be1c3ad0520b13d844274614fd", size = 232424, upload-time = "2025-07-26T12:02:31.395Z" },
    { url = "https://files.pythonhosted.org/packages/18/79/a9416650df9b525737ab521aa181ccc42d56016d2123ddcb7b58e926a42c/contourpy-1.3.3-cp314-cp314-win_arm64.whl", hash = "sha256:95b181891b4c71de4bb404c6621e7e2390745f887f2a026b2d99e92c17892339", size = 198300, upload-time = "2025-07-26T12:02:32.956Z" },
    { url = "https://files.pythonhosted.org/packages/1f/42/38c159a7d0f2b7b9c04c64ab317042bb6952b713ba875c1681529a2932fe/contourpy-1.3.3-cp314-cp314t-macosx_10_13_x86_64.whl", hash = "sha256:33c82d0138c0a062380332c861387650c82e4cf1747aaa6938b9b6516762e772", size = 306769, upload-time = "2025-07-26T12:02:34.2Z" },
    { url = "https://files.pythonhosted.org/packages/c3/6c/26a8205f24bca10974e77460de68d3d7c63e282e23782f1239f226fcae6f/contourpy-1.3.3-cp314-cp314t-macosx_11_0_arm64.whl", hash = "sha256:ea37e7b45949df430fe649e5de8351c423430046a2af20b1c1961cae3afcda77", size = 287892, upload-time = "2025-07-26T12:02:35.807Z" },
    { url = "https://files.pythonhosted.org/packages/66/06/8a475c8ab718ebfd7925661747dbb3c3ee9c82ac834ccb3570be49d129f4/contourpy-1.3.3-cp314-cp314t-manylinux_2_26_aarch64.manylinux_2_28_aarch64.whl", hash = "sha256:d304906ecc71672e9c89e87c4675dc5c2645e1f4269a5063b99b0bb29f232d13", size = 326748, upload-time = "2025-07-26T12:02:37.193Z" },
    { url = "https://files.pythonhosted.org/packages/b4/a3/c5ca9f010a44c223f098fccd8b158bb1cb287378a31ac141f04730dc49be/contourpy-1.3.3-cp314-cp314t-manylinux_2_26_ppc64le.manylinux_2_28_ppc64le.whl", hash = "sha256:ca658cd1a680a5c9ea96dc61cdbae1e85c8f25849843aa799dfd3cb370ad4fbe", size = 375554, upload-time = "2025-07-26T12:02:38.894Z" },
    { url = "https://files.pythonhosted.org/packages/80/5b/68bd33ae63fac658a4145088c1e894405e07584a316738710b636c6d0333/contourpy-1.3.3-cp314-cp314t-manylinux_2_26_s390x.manylinux_2_28_s390x.whl", hash = "sha256:ab2fd90904c503739a75b7c8c5c01160130ba67944a7b77bbf36ef8054576e7f", size = 388118, upload-time = "2025-07-26T12:02:40.642Z" },
    { url = "https://files.pythonhosted.org/packages/40/52/4c285a6435940ae25d7410a6c36bda5145839bc3f0beb20c707cda18b9d2/contourpy-1.3.3-cp314-cp314t-manylinux_2_27_x86_64.manylinux_2_28_x86_64.whl", hash = "sha256:b7301b89040075c30e5768810bc96a8e8d78085b47d8be6e4c3f5a0b4ed478a0", size = 352555, upload-time = "2025-07-26T12:02:42.25Z" },
    { url = "https://files.pythonhosted.org/packages/24/ee/3e81e1dd174f5c7fefe50e85d0892de05ca4e26ef1c9a59c2a57e43b865a/contourpy-1.3.3-cp314-cp314t-musllinux_1_2_aarch64.whl", hash = "sha256:2a2a8b627d5cc6b7c41a4beff6c5ad5eb848c88255fda4a8745f7e901b32d8e4", size = 1322295, upload-time = "2025-07-26T12:02:44.668Z" },
    { url = "https://files.pythonhosted.org/packages/3c/b2/6d913d4d04e14379de429057cd169e5e00f6c2af3bb13e1710bcbdb5da12/contourpy-1.3.3-cp314-cp314t-musllinux_1_2_x86_64.whl", hash = "sha256:fd6ec6be509c787f1caf6b247f0b1ca598bef13f4ddeaa126b7658215529ba0f", size = 1391027, upload-time = "2025-07-26T12:02:47.09Z" },
    { url = "https://files.pythonhosted.org/packages/93/8a/68a4ec5c55a2971213d29a9374913f7e9f18581945a7a31d1a39b5d2dfe5/contourpy-1.3.3-cp314-cp314t-win32.whl", hash = "sha256:e74a9a0f5e3fff48fb5a7f2fd2b9b70a3fe014a67522f79b7cca4c0c7e43c9ae", size = 202428, upload-time = "2025-07-26T12:02:48.691Z" },
    { url = "https://files.pythonhosted.org/packages/fa/96/fd9f641ffedc4fa3ace923af73b9d07e869496c9cc7a459103e6e978992f/contourpy-1.3.3-cp314-cp314t-win_amd64.whl", hash = "sha256:13b68d6a62db8eafaebb8039218921399baf6e47bf85006fd8529f2a08ef33fc", size = 250331, upload-time = "2025-07-26T12:02:50.137Z" },
    { url = "https://files.pythonhosted.org/packages/ae/8c/469afb6465b853afff216f9528ffda78a915ff880ed58813ba4faf4ba0b6/contourpy-1.3.3-cp314-cp314t-win_arm64.whl", hash = "sha256:b7448cb5a725bb1e35ce88771b86fba35ef418952474492cf7c764059933ff8b", size = 203831, upload-time = "2025-07-26T12:02:51.449Z" },
]

[[package]]
name = "coverage"
version = "7.10.1"
source = { registry = "https://pypi.org/simple" }
sdist = { url = "https://files.pythonhosted.org/packages/87/0e/66dbd4c6a7f0758a8d18044c048779ba21fb94856e1edcf764bd5403e710/coverage-7.10.1.tar.gz", hash = "sha256:ae2b4856f29ddfe827106794f3589949a57da6f0d38ab01e24ec35107979ba57", size = 819938, upload-time = "2025-07-27T14:13:39.045Z" }
wheels = [
    { url = "https://files.pythonhosted.org/packages/a5/3f/b051feeb292400bd22d071fdf933b3ad389a8cef5c80c7866ed0c7414b9e/coverage-7.10.1-cp312-cp312-macosx_10_13_x86_64.whl", hash = "sha256:6b7dc7f0a75a7eaa4584e5843c873c561b12602439d2351ee28c7478186c4da4", size = 214934, upload-time = "2025-07-27T14:11:36.096Z" },
    { url = "https://files.pythonhosted.org/packages/f8/e4/a61b27d5c4c2d185bdfb0bfe9d15ab4ac4f0073032665544507429ae60eb/coverage-7.10.1-cp312-cp312-macosx_11_0_arm64.whl", hash = "sha256:607f82389f0ecafc565813aa201a5cade04f897603750028dd660fb01797265e", size = 215173, upload-time = "2025-07-27T14:11:38.005Z" },
    { url = "https://files.pythonhosted.org/packages/8a/01/40a6ee05b60d02d0bc53742ad4966e39dccd450aafb48c535a64390a3552/coverage-7.10.1-cp312-cp312-manylinux1_i686.manylinux_2_28_i686.manylinux_2_5_i686.whl", hash = "sha256:f7da31a1ba31f1c1d4d5044b7c5813878adae1f3af8f4052d679cc493c7328f4", size = 246190, upload-time = "2025-07-27T14:11:39.887Z" },
    { url = "https://files.pythonhosted.org/packages/11/ef/a28d64d702eb583c377255047281305dc5a5cfbfb0ee36e721f78255adb6/coverage-7.10.1-cp312-cp312-manylinux1_x86_64.manylinux_2_28_x86_64.manylinux_2_5_x86_64.whl", hash = "sha256:51fe93f3fe4f5d8483d51072fddc65e717a175490804e1942c975a68e04bf97a", size = 248618, upload-time = "2025-07-27T14:11:41.841Z" },
    { url = "https://files.pythonhosted.org/packages/6a/ad/73d018bb0c8317725370c79d69b5c6e0257df84a3b9b781bda27a438a3be/coverage-7.10.1-cp312-cp312-manylinux2014_aarch64.manylinux_2_17_aarch64.manylinux_2_28_aarch64.whl", hash = "sha256:3e59d00830da411a1feef6ac828b90bbf74c9b6a8e87b8ca37964925bba76dbe", size = 250081, upload-time = "2025-07-27T14:11:43.705Z" },
    { url = "https://files.pythonhosted.org/packages/2d/dd/496adfbbb4503ebca5d5b2de8bed5ec00c0a76558ffc5b834fd404166bc9/coverage-7.10.1-cp312-cp312-musllinux_1_2_aarch64.whl", hash = "sha256:924563481c27941229cb4e16eefacc35da28563e80791b3ddc5597b062a5c386", size = 247990, upload-time = "2025-07-27T14:11:45.244Z" },
    { url = "https://files.pythonhosted.org/packages/18/3c/a9331a7982facfac0d98a4a87b36ae666fe4257d0f00961a3a9ef73e015d/coverage-7.10.1-cp312-cp312-musllinux_1_2_i686.whl", hash = "sha256:ca79146ee421b259f8131f153102220b84d1a5e6fb9c8aed13b3badfd1796de6", size = 246191, upload-time = "2025-07-27T14:11:47.093Z" },
    { url = "https://files.pythonhosted.org/packages/62/0c/75345895013b83f7afe92ec595e15a9a525ede17491677ceebb2ba5c3d85/coverage-7.10.1-cp312-cp312-musllinux_1_2_x86_64.whl", hash = "sha256:2b225a06d227f23f386fdc0eab471506d9e644be699424814acc7d114595495f", size = 247400, upload-time = "2025-07-27T14:11:48.643Z" },
    { url = "https://files.pythonhosted.org/packages/e2/a9/98b268cfc5619ef9df1d5d34fee408ecb1542d9fd43d467e5c2f28668cd4/coverage-7.10.1-cp312-cp312-win32.whl", hash = "sha256:5ba9a8770effec5baaaab1567be916c87d8eea0c9ad11253722d86874d885eca", size = 217338, upload-time = "2025-07-27T14:11:50.258Z" },
    { url = "https://files.pythonhosted.org/packages/fe/31/22a5440e4d1451f253c5cd69fdcead65e92ef08cd4ec237b8756dc0b20a7/coverage-7.10.1-cp312-cp312-win_amd64.whl", hash = "sha256:9eb245a8d8dd0ad73b4062135a251ec55086fbc2c42e0eb9725a9b553fba18a3", size = 218125, upload-time = "2025-07-27T14:11:52.034Z" },
    { url = "https://files.pythonhosted.org/packages/d6/2b/40d9f0ce7ee839f08a43c5bfc9d05cec28aaa7c9785837247f96cbe490b9/coverage-7.10.1-cp312-cp312-win_arm64.whl", hash = "sha256:7718060dd4434cc719803a5e526838a5d66e4efa5dc46d2b25c21965a9c6fcc4", size = 216523, upload-time = "2025-07-27T14:11:53.965Z" },
    { url = "https://files.pythonhosted.org/packages/ef/72/135ff5fef09b1ffe78dbe6fcf1e16b2e564cd35faeacf3d63d60d887f12d/coverage-7.10.1-cp313-cp313-macosx_10_13_x86_64.whl", hash = "sha256:ebb08d0867c5a25dffa4823377292a0ffd7aaafb218b5d4e2e106378b1061e39", size = 214960, upload-time = "2025-07-27T14:11:55.959Z" },
    { url = "https://files.pythonhosted.org/packages/b1/aa/73a5d1a6fc08ca709a8177825616aa95ee6bf34d522517c2595484a3e6c9/coverage-7.10.1-cp313-cp313-macosx_11_0_arm64.whl", hash = "sha256:f32a95a83c2e17422f67af922a89422cd24c6fa94041f083dd0bb4f6057d0bc7", size = 215220, upload-time = "2025-07-27T14:11:57.899Z" },
    { url = "https://files.pythonhosted.org/packages/8d/40/3124fdd45ed3772a42fc73ca41c091699b38a2c3bd4f9cb564162378e8b6/coverage-7.10.1-cp313-cp313-manylinux1_i686.manylinux_2_28_i686.manylinux_2_5_i686.whl", hash = "sha256:c4c746d11c8aba4b9f58ca8bfc6fbfd0da4efe7960ae5540d1a1b13655ee8892", size = 245772, upload-time = "2025-07-27T14:12:00.422Z" },
    { url = "https://files.pythonhosted.org/packages/42/62/a77b254822efa8c12ad59e8039f2bc3df56dc162ebda55e1943e35ba31a5/coverage-7.10.1-cp313-cp313-manylinux1_x86_64.manylinux_2_28_x86_64.manylinux_2_5_x86_64.whl", hash = "sha256:7f39edd52c23e5c7ed94e0e4bf088928029edf86ef10b95413e5ea670c5e92d7", size = 248116, upload-time = "2025-07-27T14:12:03.099Z" },
    { url = "https://files.pythonhosted.org/packages/1d/01/8101f062f472a3a6205b458d18ef0444a63ae5d36a8a5ed5dd0f6167f4db/coverage-7.10.1-cp313-cp313-manylinux2014_aarch64.manylinux_2_17_aarch64.manylinux_2_28_aarch64.whl", hash = "sha256:ab6e19b684981d0cd968906e293d5628e89faacb27977c92f3600b201926b994", size = 249554, upload-time = "2025-07-27T14:12:04.668Z" },
    { url = "https://files.pythonhosted.org/packages/8f/7b/e51bc61573e71ff7275a4f167aecbd16cb010aefdf54bcd8b0a133391263/coverage-7.10.1-cp313-cp313-musllinux_1_2_aarch64.whl", hash = "sha256:5121d8cf0eacb16133501455d216bb5f99899ae2f52d394fe45d59229e6611d0", size = 247766, upload-time = "2025-07-27T14:12:06.234Z" },
    { url = "https://files.pythonhosted.org/packages/4b/71/1c96d66a51d4204a9d6d12df53c4071d87e110941a2a1fe94693192262f5/coverage-7.10.1-cp313-cp313-musllinux_1_2_i686.whl", hash = "sha256:df1c742ca6f46a6f6cbcaef9ac694dc2cb1260d30a6a2f5c68c5f5bcfee1cfd7", size = 245735, upload-time = "2025-07-27T14:12:08.305Z" },
    { url = "https://files.pythonhosted.org/packages/13/d5/efbc2ac4d35ae2f22ef6df2ca084c60e13bd9378be68655e3268c80349ab/coverage-7.10.1-cp313-cp313-musllinux_1_2_x86_64.whl", hash = "sha256:40f9a38676f9c073bf4b9194707aa1eb97dca0e22cc3766d83879d72500132c7", size = 247118, upload-time = "2025-07-27T14:12:09.903Z" },
    { url = "https://files.pythonhosted.org/packages/d1/22/073848352bec28ca65f2b6816b892fcf9a31abbef07b868487ad15dd55f1/coverage-7.10.1-cp313-cp313-win32.whl", hash = "sha256:2348631f049e884839553b9974f0821d39241c6ffb01a418efce434f7eba0fe7", size = 217381, upload-time = "2025-07-27T14:12:11.535Z" },
    { url = "https://files.pythonhosted.org/packages/b7/df/df6a0ff33b042f000089bd11b6bb034bab073e2ab64a56e78ed882cba55d/coverage-7.10.1-cp313-cp313-win_amd64.whl", hash = "sha256:4072b31361b0d6d23f750c524f694e1a417c1220a30d3ef02741eed28520c48e", size = 218152, upload-time = "2025-07-27T14:12:13.182Z" },
    { url = "https://files.pythonhosted.org/packages/30/e3/5085ca849a40ed6b47cdb8f65471c2f754e19390b5a12fa8abd25cbfaa8f/coverage-7.10.1-cp313-cp313-win_arm64.whl", hash = "sha256:3e31dfb8271937cab9425f19259b1b1d1f556790e98eb266009e7a61d337b6d4", size = 216559, upload-time = "2025-07-27T14:12:14.807Z" },
    { url = "https://files.pythonhosted.org/packages/cc/93/58714efbfdeb547909feaabe1d67b2bdd59f0597060271b9c548d5efb529/coverage-7.10.1-cp313-cp313t-macosx_10_13_x86_64.whl", hash = "sha256:1c4f679c6b573a5257af6012f167a45be4c749c9925fd44d5178fd641ad8bf72", size = 215677, upload-time = "2025-07-27T14:12:16.68Z" },
    { url = "https://files.pythonhosted.org/packages/c0/0c/18eaa5897e7e8cb3f8c45e563e23e8a85686b4585e29d53cacb6bc9cb340/coverage-7.10.1-cp313-cp313t-macosx_11_0_arm64.whl", hash = "sha256:871ebe8143da284bd77b84a9136200bd638be253618765d21a1fce71006d94af", size = 215899, upload-time = "2025-07-27T14:12:18.758Z" },
    { url = "https://files.pythonhosted.org/packages/84/c1/9d1affacc3c75b5a184c140377701bbf14fc94619367f07a269cd9e4fed6/coverage-7.10.1-cp313-cp313t-manylinux1_i686.manylinux_2_28_i686.manylinux_2_5_i686.whl", hash = "sha256:998c4751dabf7d29b30594af416e4bf5091f11f92a8d88eb1512c7ba136d1ed7", size = 257140, upload-time = "2025-07-27T14:12:20.357Z" },
    { url = "https://files.pythonhosted.org/packages/3d/0f/339bc6b8fa968c346df346068cca1f24bdea2ddfa93bb3dc2e7749730962/coverage-7.10.1-cp313-cp313t-manylinux1_x86_64.manylinux_2_28_x86_64.manylinux_2_5_x86_64.whl", hash = "sha256:780f750a25e7749d0af6b3631759c2c14f45de209f3faaa2398312d1c7a22759", size = 259005, upload-time = "2025-07-27T14:12:22.007Z" },
    { url = "https://files.pythonhosted.org/packages/c8/22/89390864b92ea7c909079939b71baba7e5b42a76bf327c1d615bd829ba57/coverage-7.10.1-cp313-cp313t-manylinux2014_aarch64.manylinux_2_17_aarch64.manylinux_2_28_aarch64.whl", hash = "sha256:590bdba9445df4763bdbebc928d8182f094c1f3947a8dc0fc82ef014dbdd8324", size = 261143, upload-time = "2025-07-27T14:12:23.746Z" },
    { url = "https://files.pythonhosted.org/packages/2c/56/3d04d89017c0c41c7a71bd69b29699d919b6bbf2649b8b2091240b97dd6a/coverage-7.10.1-cp313-cp313t-musllinux_1_2_aarch64.whl", hash = "sha256:9b2df80cb6a2af86d300e70acb82e9b79dab2c1e6971e44b78dbfc1a1e736b53", size = 258735, upload-time = "2025-07-27T14:12:25.73Z" },
    { url = "https://files.pythonhosted.org/packages/cb/40/312252c8afa5ca781063a09d931f4b9409dc91526cd0b5a2b84143ffafa2/coverage-7.10.1-cp313-cp313t-musllinux_1_2_i686.whl", hash = "sha256:d6a558c2725bfb6337bf57c1cd366c13798bfd3bfc9e3dd1f4a6f6fc95a4605f", size = 256871, upload-time = "2025-07-27T14:12:27.767Z" },
    { url = "https://files.pythonhosted.org/packages/1f/2b/564947d5dede068215aaddb9e05638aeac079685101462218229ddea9113/coverage-7.10.1-cp313-cp313t-musllinux_1_2_x86_64.whl", hash = "sha256:e6150d167f32f2a54690e572e0a4c90296fb000a18e9b26ab81a6489e24e78dd", size = 257692, upload-time = "2025-07-27T14:12:29.347Z" },
    { url = "https://files.pythonhosted.org/packages/93/1b/c8a867ade85cb26d802aea2209b9c2c80613b9c122baa8c8ecea6799648f/coverage-7.10.1-cp313-cp313t-win32.whl", hash = "sha256:d946a0c067aa88be4a593aad1236493313bafaa27e2a2080bfe88db827972f3c", size = 218059, upload-time = "2025-07-27T14:12:31.076Z" },
    { url = "https://files.pythonhosted.org/packages/a1/fe/cd4ab40570ae83a516bf5e754ea4388aeedd48e660e40c50b7713ed4f930/coverage-7.10.1-cp313-cp313t-win_amd64.whl", hash = "sha256:e37c72eaccdd5ed1130c67a92ad38f5b2af66eeff7b0abe29534225db2ef7b18", size = 219150, upload-time = "2025-07-27T14:12:32.746Z" },
    { url = "https://files.pythonhosted.org/packages/8d/16/6e5ed5854be6d70d0c39e9cb9dd2449f2c8c34455534c32c1a508c7dbdb5/coverage-7.10.1-cp313-cp313t-win_arm64.whl", hash = "sha256:89ec0ffc215c590c732918c95cd02b55c7d0f569d76b90bb1a5e78aa340618e4", size = 217014, upload-time = "2025-07-27T14:12:34.406Z" },
    { url = "https://files.pythonhosted.org/packages/54/8e/6d0bfe9c3d7121cf936c5f8b03e8c3da1484fb801703127dba20fb8bd3c7/coverage-7.10.1-cp314-cp314-macosx_10_13_x86_64.whl", hash = "sha256:166d89c57e877e93d8827dac32cedae6b0277ca684c6511497311249f35a280c", size = 214951, upload-time = "2025-07-27T14:12:36.069Z" },
    { url = "https://files.pythonhosted.org/packages/f2/29/e3e51a8c653cf2174c60532aafeb5065cea0911403fa144c9abe39790308/coverage-7.10.1-cp314-cp314-macosx_11_0_arm64.whl", hash = "sha256:bed4a2341b33cd1a7d9ffc47df4a78ee61d3416d43b4adc9e18b7d266650b83e", size = 215229, upload-time = "2025-07-27T14:12:37.759Z" },
    { url = "https://files.pythonhosted.org/packages/e0/59/3c972080b2fa18b6c4510201f6d4dc87159d450627d062cd9ad051134062/coverage-7.10.1-cp314-cp314-manylinux1_i686.manylinux_2_28_i686.manylinux_2_5_i686.whl", hash = "sha256:ddca1e4f5f4c67980533df01430184c19b5359900e080248bbf4ed6789584d8b", size = 245738, upload-time = "2025-07-27T14:12:39.453Z" },
    { url = "https://files.pythonhosted.org/packages/2e/04/fc0d99d3f809452654e958e1788454f6e27b34e43f8f8598191c8ad13537/coverage-7.10.1-cp314-cp314-manylinux1_x86_64.manylinux_2_28_x86_64.manylinux_2_5_x86_64.whl", hash = "sha256:37b69226001d8b7de7126cad7366b0778d36777e4d788c66991455ba817c5b41", size = 248045, upload-time = "2025-07-27T14:12:41.387Z" },
    { url = "https://files.pythonhosted.org/packages/5e/2e/afcbf599e77e0dfbf4c97197747250d13d397d27e185b93987d9eaac053d/coverage-7.10.1-cp314-cp314-manylinux2014_aarch64.manylinux_2_17_aarch64.manylinux_2_28_aarch64.whl", hash = "sha256:b2f22102197bcb1722691296f9e589f02b616f874e54a209284dd7b9294b0b7f", size = 249666, upload-time = "2025-07-27T14:12:43.056Z" },
    { url = "https://files.pythonhosted.org/packages/6e/ae/bc47f7f8ecb7a06cbae2bf86a6fa20f479dd902bc80f57cff7730438059d/coverage-7.10.1-cp314-cp314-musllinux_1_2_aarch64.whl", hash = "sha256:1e0c768b0f9ac5839dac5cf88992a4bb459e488ee8a1f8489af4cb33b1af00f1", size = 247692, upload-time = "2025-07-27T14:12:44.83Z" },
    { url = "https://files.pythonhosted.org/packages/b6/26/cbfa3092d31ccba8ba7647e4d25753263e818b4547eba446b113d7d1efdf/coverage-7.10.1-cp314-cp314-musllinux_1_2_i686.whl", hash = "sha256:991196702d5e0b120a8fef2664e1b9c333a81d36d5f6bcf6b225c0cf8b0451a2", size = 245536, upload-time = "2025-07-27T14:12:46.527Z" },
    { url = "https://files.pythonhosted.org/packages/56/77/9c68e92500e6a1c83d024a70eadcc9a173f21aadd73c4675fe64c9c43fdf/coverage-7.10.1-cp314-cp314-musllinux_1_2_x86_64.whl", hash = "sha256:ae8e59e5f4fd85d6ad34c2bb9d74037b5b11be072b8b7e9986beb11f957573d4", size = 246954, upload-time = "2025-07-27T14:12:49.279Z" },
    { url = "https://files.pythonhosted.org/packages/7f/a5/ba96671c5a669672aacd9877a5987c8551501b602827b4e84256da2a30a7/coverage-7.10.1-cp314-cp314-win32.whl", hash = "sha256:042125c89cf74a074984002e165d61fe0e31c7bd40ebb4bbebf07939b5924613", size = 217616, upload-time = "2025-07-27T14:12:51.214Z" },
    { url = "https://files.pythonhosted.org/packages/e7/3c/e1e1eb95fc1585f15a410208c4795db24a948e04d9bde818fe4eb893bc85/coverage-7.10.1-cp314-cp314-win_amd64.whl", hash = "sha256:a22c3bfe09f7a530e2c94c87ff7af867259c91bef87ed2089cd69b783af7b84e", size = 218412, upload-time = "2025-07-27T14:12:53.429Z" },
    { url = "https://files.pythonhosted.org/packages/b0/85/7e1e5be2cb966cba95566ba702b13a572ca744fbb3779df9888213762d67/coverage-7.10.1-cp314-cp314-win_arm64.whl", hash = "sha256:ee6be07af68d9c4fca4027c70cea0c31a0f1bc9cb464ff3c84a1f916bf82e652", size = 216776, upload-time = "2025-07-27T14:12:55.482Z" },
    { url = "https://files.pythonhosted.org/packages/62/0f/5bb8f29923141cca8560fe2217679caf4e0db643872c1945ac7d8748c2a7/coverage-7.10.1-cp314-cp314t-macosx_10_13_x86_64.whl", hash = "sha256:d24fb3c0c8ff0d517c5ca5de7cf3994a4cd559cde0315201511dbfa7ab528894", size = 215698, upload-time = "2025-07-27T14:12:57.225Z" },
    { url = "https://files.pythonhosted.org/packages/80/29/547038ffa4e8e4d9e82f7dfc6d152f75fcdc0af146913f0ba03875211f03/coverage-7.10.1-cp314-cp314t-macosx_11_0_arm64.whl", hash = "sha256:1217a54cfd79be20512a67ca81c7da3f2163f51bbfd188aab91054df012154f5", size = 215902, upload-time = "2025-07-27T14:12:59.071Z" },
    { url = "https://files.pythonhosted.org/packages/e1/8a/7aaa8fbfaed900147987a424e112af2e7790e1ac9cd92601e5bd4e1ba60a/coverage-7.10.1-cp314-cp314t-manylinux1_i686.manylinux_2_28_i686.manylinux_2_5_i686.whl", hash = "sha256:51f30da7a52c009667e02f125737229d7d8044ad84b79db454308033a7808ab2", size = 257230, upload-time = "2025-07-27T14:13:01.248Z" },
    { url = "https://files.pythonhosted.org/packages/e5/1d/c252b5ffac44294e23a0d79dd5acf51749b39795ccc898faeabf7bee903f/coverage-7.10.1-cp314-cp314t-manylinux1_x86_64.manylinux_2_28_x86_64.manylinux_2_5_x86_64.whl", hash = "sha256:ed3718c757c82d920f1c94089066225ca2ad7f00bb904cb72b1c39ebdd906ccb", size = 259194, upload-time = "2025-07-27T14:13:03.247Z" },
    { url = "https://files.pythonhosted.org/packages/16/ad/6c8d9f83d08f3bac2e7507534d0c48d1a4f52c18e6f94919d364edbdfa8f/coverage-7.10.1-cp314-cp314t-manylinux2014_aarch64.manylinux_2_17_aarch64.manylinux_2_28_aarch64.whl", hash = "sha256:cc452481e124a819ced0c25412ea2e144269ef2f2534b862d9f6a9dae4bda17b", size = 261316, upload-time = "2025-07-27T14:13:04.957Z" },
    { url = "https://files.pythonhosted.org/packages/d6/4e/f9bbf3a36c061e2e0e0f78369c006d66416561a33d2bee63345aee8ee65e/coverage-7.10.1-cp314-cp314t-musllinux_1_2_aarch64.whl", hash = "sha256:9d6f494c307e5cb9b1e052ec1a471060f1dea092c8116e642e7a23e79d9388ea", size = 258794, upload-time = "2025-07-27T14:13:06.715Z" },
    { url = "https://files.pythonhosted.org/packages/87/82/e600bbe78eb2cb0541751d03cef9314bcd0897e8eea156219c39b685f869/coverage-7.10.1-cp314-cp314t-musllinux_1_2_i686.whl", hash = "sha256:fc0e46d86905ddd16b85991f1f4919028092b4e511689bbdaff0876bd8aab3dd", size = 256869, upload-time = "2025-07-27T14:13:08.933Z" },
    { url = "https://files.pythonhosted.org/packages/ce/5d/2fc9a9236c5268f68ac011d97cd3a5ad16cc420535369bedbda659fdd9b7/coverage-7.10.1-cp314-cp314t-musllinux_1_2_x86_64.whl", hash = "sha256:80b9ccd82e30038b61fc9a692a8dc4801504689651b281ed9109f10cc9fe8b4d", size = 257765, upload-time = "2025-07-27T14:13:10.778Z" },
    { url = "https://files.pythonhosted.org/packages/8a/05/b4e00b2bd48a2dc8e1c7d2aea7455f40af2e36484ab2ef06deb85883e9fe/coverage-7.10.1-cp314-cp314t-win32.whl", hash = "sha256:e58991a2b213417285ec866d3cd32db17a6a88061a985dbb7e8e8f13af429c47", size = 218420, upload-time = "2025-07-27T14:13:12.882Z" },
    { url = "https://files.pythonhosted.org/packages/77/fb/d21d05f33ea27ece327422240e69654b5932b0b29e7fbc40fbab3cf199bf/coverage-7.10.1-cp314-cp314t-win_amd64.whl", hash = "sha256:e88dd71e4ecbc49d9d57d064117462c43f40a21a1383507811cf834a4a620651", size = 219536, upload-time = "2025-07-27T14:13:14.718Z" },
    { url = "https://files.pythonhosted.org/packages/a6/68/7fea94b141281ed8be3d1d5c4319a97f2befc3e487ce33657fc64db2c45e/coverage-7.10.1-cp314-cp314t-win_arm64.whl", hash = "sha256:1aadfb06a30c62c2eb82322171fe1f7c288c80ca4156d46af0ca039052814bab", size = 217190, upload-time = "2025-07-27T14:13:16.85Z" },
    { url = "https://files.pythonhosted.org/packages/0f/64/922899cff2c0fd3496be83fa8b81230f5a8d82a2ad30f98370b133c2c83b/coverage-7.10.1-py3-none-any.whl", hash = "sha256:fa2a258aa6bf188eb9a8948f7102a83da7c430a0dce918dbd8b60ef8fcb772d7", size = 206597, upload-time = "2025-07-27T14:13:37.221Z" },
]

[[package]]
name = "cryptography"
version = "45.0.5"
source = { registry = "https://pypi.org/simple" }
dependencies = [
    { name = "cffi", marker = "platform_python_implementation != 'PyPy'" },
]
sdist = { url = "https://files.pythonhosted.org/packages/95/1e/49527ac611af559665f71cbb8f92b332b5ec9c6fbc4e88b0f8e92f5e85df/cryptography-45.0.5.tar.gz", hash = "sha256:72e76caa004ab63accdf26023fccd1d087f6d90ec6048ff33ad0445abf7f605a", size = 744903, upload-time = "2025-07-02T13:06:25.941Z" }
wheels = [
    { url = "https://files.pythonhosted.org/packages/b1/05/2194432935e29b91fb649f6149c1a4f9e6d3d9fc880919f4ad1bcc22641e/cryptography-45.0.5-cp311-abi3-manylinux2014_aarch64.manylinux_2_17_aarch64.whl", hash = "sha256:3a264aae5f7fbb089dbc01e0242d3b67dffe3e6292e1f5182122bdf58e65215d", size = 4205926, upload-time = "2025-07-02T13:05:04.741Z" },
    { url = "https://files.pythonhosted.org/packages/07/8b/9ef5da82350175e32de245646b1884fc01124f53eb31164c77f95a08d682/cryptography-45.0.5-cp311-abi3-manylinux2014_x86_64.manylinux_2_17_x86_64.whl", hash = "sha256:e74d30ec9c7cb2f404af331d5b4099a9b322a8a6b25c4632755c8757345baac5", size = 4429235, upload-time = "2025-07-02T13:05:07.084Z" },
    { url = "https://files.pythonhosted.org/packages/7c/e1/c809f398adde1994ee53438912192d92a1d0fc0f2d7582659d9ef4c28b0c/cryptography-45.0.5-cp311-abi3-manylinux_2_28_aarch64.whl", hash = "sha256:3af26738f2db354aafe492fb3869e955b12b2ef2e16908c8b9cb928128d42c57", size = 4209785, upload-time = "2025-07-02T13:05:09.321Z" },
    { url = "https://files.pythonhosted.org/packages/d0/8b/07eb6bd5acff58406c5e806eff34a124936f41a4fb52909ffa4d00815f8c/cryptography-45.0.5-cp311-abi3-manylinux_2_28_armv7l.manylinux_2_31_armv7l.whl", hash = "sha256:e6c00130ed423201c5bc5544c23359141660b07999ad82e34e7bb8f882bb78e0", size = 3893050, upload-time = "2025-07-02T13:05:11.069Z" },
    { url = "https://files.pythonhosted.org/packages/ec/ef/3333295ed58d900a13c92806b67e62f27876845a9a908c939f040887cca9/cryptography-45.0.5-cp311-abi3-manylinux_2_28_x86_64.whl", hash = "sha256:dd420e577921c8c2d31289536c386aaa30140b473835e97f83bc71ea9d2baf2d", size = 4457379, upload-time = "2025-07-02T13:05:13.32Z" },
    { url = "https://files.pythonhosted.org/packages/d9/9d/44080674dee514dbb82b21d6fa5d1055368f208304e2ab1828d85c9de8f4/cryptography-45.0.5-cp311-abi3-manylinux_2_34_aarch64.whl", hash = "sha256:d05a38884db2ba215218745f0781775806bde4f32e07b135348355fe8e4991d9", size = 4209355, upload-time = "2025-07-02T13:05:15.017Z" },
    { url = "https://files.pythonhosted.org/packages/c9/d8/0749f7d39f53f8258e5c18a93131919ac465ee1f9dccaf1b3f420235e0b5/cryptography-45.0.5-cp311-abi3-manylinux_2_34_x86_64.whl", hash = "sha256:ad0caded895a00261a5b4aa9af828baede54638754b51955a0ac75576b831b27", size = 4456087, upload-time = "2025-07-02T13:05:16.945Z" },
    { url = "https://files.pythonhosted.org/packages/09/d7/92acac187387bf08902b0bf0699816f08553927bdd6ba3654da0010289b4/cryptography-45.0.5-cp311-abi3-musllinux_1_2_aarch64.whl", hash = "sha256:9024beb59aca9d31d36fcdc1604dd9bbeed0a55bface9f1908df19178e2f116e", size = 4332873, upload-time = "2025-07-02T13:05:18.743Z" },
    { url = "https://files.pythonhosted.org/packages/03/c2/840e0710da5106a7c3d4153c7215b2736151bba60bf4491bdb421df5056d/cryptography-45.0.5-cp311-abi3-musllinux_1_2_x86_64.whl", hash = "sha256:91098f02ca81579c85f66df8a588c78f331ca19089763d733e34ad359f474174", size = 4564651, upload-time = "2025-07-02T13:05:21.382Z" },
    { url = "https://files.pythonhosted.org/packages/c2/e7/2187be2f871c0221a81f55ee3105d3cf3e273c0a0853651d7011eada0d7e/cryptography-45.0.5-cp37-abi3-manylinux2014_aarch64.manylinux_2_17_aarch64.whl", hash = "sha256:3fcfbefc4a7f332dece7272a88e410f611e79458fab97b5efe14e54fe476f4fd", size = 4197780, upload-time = "2025-07-02T13:05:29.299Z" },
    { url = "https://files.pythonhosted.org/packages/b9/cf/84210c447c06104e6be9122661159ad4ce7a8190011669afceeaea150524/cryptography-45.0.5-cp37-abi3-manylinux2014_x86_64.manylinux_2_17_x86_64.whl", hash = "sha256:460f8c39ba66af7db0545a8c6f2eabcbc5a5528fc1cf6c3fa9a1e44cec33385e", size = 4420091, upload-time = "2025-07-02T13:05:31.221Z" },
    { url = "https://files.pythonhosted.org/packages/3e/6a/cb8b5c8bb82fafffa23aeff8d3a39822593cee6e2f16c5ca5c2ecca344f7/cryptography-45.0.5-cp37-abi3-manylinux_2_28_aarch64.whl", hash = "sha256:9b4cf6318915dccfe218e69bbec417fdd7c7185aa7aab139a2c0beb7468c89f0", size = 4198711, upload-time = "2025-07-02T13:05:33.062Z" },
    { url = "https://files.pythonhosted.org/packages/04/f7/36d2d69df69c94cbb2473871926daf0f01ad8e00fe3986ac3c1e8c4ca4b3/cryptography-45.0.5-cp37-abi3-manylinux_2_28_armv7l.manylinux_2_31_armv7l.whl", hash = "sha256:2089cc8f70a6e454601525e5bf2779e665d7865af002a5dec8d14e561002e135", size = 3883299, upload-time = "2025-07-02T13:05:34.94Z" },
    { url = "https://files.pythonhosted.org/packages/82/c7/f0ea40f016de72f81288e9fe8d1f6748036cb5ba6118774317a3ffc6022d/cryptography-45.0.5-cp37-abi3-manylinux_2_28_x86_64.whl", hash = "sha256:0027d566d65a38497bc37e0dd7c2f8ceda73597d2ac9ba93810204f56f52ebc7", size = 4450558, upload-time = "2025-07-02T13:05:37.288Z" },
    { url = "https://files.pythonhosted.org/packages/06/ae/94b504dc1a3cdf642d710407c62e86296f7da9e66f27ab12a1ee6fdf005b/cryptography-45.0.5-cp37-abi3-manylinux_2_34_aarch64.whl", hash = "sha256:be97d3a19c16a9be00edf79dca949c8fa7eff621763666a145f9f9535a5d7f42", size = 4198020, upload-time = "2025-07-02T13:05:39.102Z" },
    { url = "https://files.pythonhosted.org/packages/05/2b/aaf0adb845d5dabb43480f18f7ca72e94f92c280aa983ddbd0bcd6ecd037/cryptography-45.0.5-cp37-abi3-manylinux_2_34_x86_64.whl", hash = "sha256:7760c1c2e1a7084153a0f68fab76e754083b126a47d0117c9ed15e69e2103492", size = 4449759, upload-time = "2025-07-02T13:05:41.398Z" },
    { url = "https://files.pythonhosted.org/packages/91/e4/f17e02066de63e0100a3a01b56f8f1016973a1d67551beaf585157a86b3f/cryptography-45.0.5-cp37-abi3-musllinux_1_2_aarch64.whl", hash = "sha256:6ff8728d8d890b3dda5765276d1bc6fb099252915a2cd3aff960c4c195745dd0", size = 4319991, upload-time = "2025-07-02T13:05:43.64Z" },
    { url = "https://files.pythonhosted.org/packages/f2/2e/e2dbd629481b499b14516eed933f3276eb3239f7cee2dcfa4ee6b44d4711/cryptography-45.0.5-cp37-abi3-musllinux_1_2_x86_64.whl", hash = "sha256:7259038202a47fdecee7e62e0fd0b0738b6daa335354396c6ddebdbe1206af2a", size = 4554189, upload-time = "2025-07-02T13:05:46.045Z" },
]

[[package]]
name = "cycler"
version = "0.12.1"
source = { registry = "https://pypi.org/simple" }
sdist = { url = "https://files.pythonhosted.org/packages/a9/95/a3dbbb5028f35eafb79008e7522a75244477d2838f38cbb722248dabc2a8/cycler-0.12.1.tar.gz", hash = "sha256:88bb128f02ba341da8ef447245a9e138fae777f6a23943da4540077d3601eb1c", size = 7615, upload-time = "2023-10-07T05:32:18.335Z" }
wheels = [
    { url = "https://files.pythonhosted.org/packages/e7/05/c19819d5e3d95294a6f5947fb9b9629efb316b96de511b418c53d245aae6/cycler-0.12.1-py3-none-any.whl", hash = "sha256:85cef7cff222d8644161529808465972e51340599459b8ac3ccbac5a854e0d30", size = 8321, upload-time = "2023-10-07T05:32:16.783Z" },
]

[[package]]
name = "distlib"
version = "0.4.0"
source = { registry = "https://pypi.org/simple" }
sdist = { url = "https://files.pythonhosted.org/packages/96/8e/709914eb2b5749865801041647dc7f4e6d00b549cfe88b65ca192995f07c/distlib-0.4.0.tar.gz", hash = "sha256:feec40075be03a04501a973d81f633735b4b69f98b05450592310c0f401a4e0d", size = 614605, upload-time = "2025-07-17T16:52:00.465Z" }
wheels = [
    { url = "https://files.pythonhosted.org/packages/33/6b/e0547afaf41bf2c42e52430072fa5658766e3d65bd4b03a563d1b6336f57/distlib-0.4.0-py2.py3-none-any.whl", hash = "sha256:9659f7d87e46584a30b5780e43ac7a2143098441670ff0a49d5f9034c54a6c16", size = 469047, upload-time = "2025-07-17T16:51:58.613Z" },
]

[[package]]
name = "docutils"
version = "0.21.2"
source = { registry = "https://pypi.org/simple" }
sdist = { url = "https://files.pythonhosted.org/packages/ae/ed/aefcc8cd0ba62a0560c3c18c33925362d46c6075480bfa4df87b28e169a9/docutils-0.21.2.tar.gz", hash = "sha256:3a6b18732edf182daa3cd12775bbb338cf5691468f91eeeb109deff6ebfa986f", size = 2204444, upload-time = "2024-04-23T18:57:18.24Z" }
wheels = [
    { url = "https://files.pythonhosted.org/packages/8f/d7/9322c609343d929e75e7e5e6255e614fcc67572cfd083959cdef3b7aad79/docutils-0.21.2-py3-none-any.whl", hash = "sha256:dafca5b9e384f0e419294eb4d2ff9fa826435bf15f15b7bd45723e8ad76811b2", size = 587408, upload-time = "2024-04-23T18:57:14.835Z" },
]

[[package]]
name = "example-project"
version = "0.1.0"
source = { virtual = "example_project" }
dependencies = [
    { name = "circuit-synth" },
]

[package.metadata]
requires-dist = [{ name = "circuit-synth", editable = "." }]

[[package]]
name = "filelock"
version = "3.18.0"
source = { registry = "https://pypi.org/simple" }
sdist = { url = "https://files.pythonhosted.org/packages/0a/10/c23352565a6544bdc5353e0b15fc1c563352101f30e24bf500207a54df9a/filelock-3.18.0.tar.gz", hash = "sha256:adbc88eabb99d2fec8c9c1b229b171f18afa655400173ddc653d5d01501fb9f2", size = 18075, upload-time = "2025-03-14T07:11:40.47Z" }
wheels = [
    { url = "https://files.pythonhosted.org/packages/4d/36/2a115987e2d8c300a974597416d9de88f2444426de9571f4b59b2cca3acc/filelock-3.18.0-py3-none-any.whl", hash = "sha256:c401f4f8377c4464e6db25fff06205fd89bdd83b65eb0488ed1b160f780e21de", size = 16215, upload-time = "2025-03-14T07:11:39.145Z" },
]

[[package]]
name = "flake8"
version = "7.3.0"
source = { registry = "https://pypi.org/simple" }
dependencies = [
    { name = "mccabe" },
    { name = "pycodestyle" },
    { name = "pyflakes" },
]
sdist = { url = "https://files.pythonhosted.org/packages/9b/af/fbfe3c4b5a657d79e5c47a2827a362f9e1b763336a52f926126aa6dc7123/flake8-7.3.0.tar.gz", hash = "sha256:fe044858146b9fc69b551a4b490d69cf960fcb78ad1edcb84e7fbb1b4a8e3872", size = 48326, upload-time = "2025-06-20T19:31:35.838Z" }
wheels = [
    { url = "https://files.pythonhosted.org/packages/9f/56/13ab06b4f93ca7cac71078fbe37fcea175d3216f31f85c3168a6bbd0bb9a/flake8-7.3.0-py2.py3-none-any.whl", hash = "sha256:b9696257b9ce8beb888cdbe31cf885c90d31928fe202be0889a7cdafad32f01e", size = 57922, upload-time = "2025-06-20T19:31:34.425Z" },
]

[[package]]
name = "fonttools"
version = "4.59.0"
source = { registry = "https://pypi.org/simple" }
sdist = { url = "https://files.pythonhosted.org/packages/8a/27/ec3c723bfdf86f34c5c82bf6305df3e0f0d8ea798d2d3a7cb0c0a866d286/fonttools-4.59.0.tar.gz", hash = "sha256:be392ec3529e2f57faa28709d60723a763904f71a2b63aabe14fee6648fe3b14", size = 3532521, upload-time = "2025-07-16T12:04:54.613Z" }
wheels = [
    { url = "https://files.pythonhosted.org/packages/e2/77/b1c8af22f4265e951cd2e5535dbef8859efcef4fb8dee742d368c967cddb/fonttools-4.59.0-cp312-cp312-macosx_10_13_universal2.whl", hash = "sha256:f9b3a78f69dcbd803cf2fb3f972779875b244c1115481dfbdd567b2c22b31f6b", size = 2767562, upload-time = "2025-07-16T12:04:06.895Z" },
    { url = "https://files.pythonhosted.org/packages/ff/5a/aeb975699588176bb357e8b398dfd27e5d3a2230d92b81ab8cbb6187358d/fonttools-4.59.0-cp312-cp312-macosx_10_13_x86_64.whl", hash = "sha256:57bb7e26928573ee7c6504f54c05860d867fd35e675769f3ce01b52af38d48e2", size = 2335168, upload-time = "2025-07-16T12:04:08.695Z" },
    { url = "https://files.pythonhosted.org/packages/54/97/c6101a7e60ae138c4ef75b22434373a0da50a707dad523dd19a4889315bf/fonttools-4.59.0-cp312-cp312-manylinux1_x86_64.manylinux2014_x86_64.manylinux_2_17_x86_64.manylinux_2_5_x86_64.whl", hash = "sha256:4536f2695fe5c1ffb528d84a35a7d3967e5558d2af58b4775e7ab1449d65767b", size = 4909850, upload-time = "2025-07-16T12:04:10.761Z" },
    { url = "https://files.pythonhosted.org/packages/bd/6c/fa4d18d641054f7bff878cbea14aa9433f292b9057cb1700d8e91a4d5f4f/fonttools-4.59.0-cp312-cp312-manylinux2014_aarch64.manylinux_2_17_aarch64.manylinux_2_28_aarch64.whl", hash = "sha256:885bde7d26e5b40e15c47bd5def48b38cbd50830a65f98122a8fb90962af7cd1", size = 4955131, upload-time = "2025-07-16T12:04:12.846Z" },
    { url = "https://files.pythonhosted.org/packages/20/5c/331947fc1377deb928a69bde49f9003364f5115e5cbe351eea99e39412a2/fonttools-4.59.0-cp312-cp312-musllinux_1_2_aarch64.whl", hash = "sha256:6801aeddb6acb2c42eafa45bc1cb98ba236871ae6f33f31e984670b749a8e58e", size = 4899667, upload-time = "2025-07-16T12:04:14.558Z" },
    { url = "https://files.pythonhosted.org/packages/8a/46/b66469dfa26b8ff0baa7654b2cc7851206c6d57fe3abdabbaab22079a119/fonttools-4.59.0-cp312-cp312-musllinux_1_2_x86_64.whl", hash = "sha256:31003b6a10f70742a63126b80863ab48175fb8272a18ca0846c0482968f0588e", size = 5051349, upload-time = "2025-07-16T12:04:16.388Z" },
    { url = "https://files.pythonhosted.org/packages/2e/05/ebfb6b1f3a4328ab69787d106a7d92ccde77ce66e98659df0f9e3f28d93d/fonttools-4.59.0-cp312-cp312-win32.whl", hash = "sha256:fbce6dae41b692a5973d0f2158f782b9ad05babc2c2019a970a1094a23909b1b", size = 2201315, upload-time = "2025-07-16T12:04:18.557Z" },
    { url = "https://files.pythonhosted.org/packages/09/45/d2bdc9ea20bbadec1016fd0db45696d573d7a26d95ab5174ffcb6d74340b/fonttools-4.59.0-cp312-cp312-win_amd64.whl", hash = "sha256:332bfe685d1ac58ca8d62b8d6c71c2e52a6c64bc218dc8f7825c9ea51385aa01", size = 2249408, upload-time = "2025-07-16T12:04:20.489Z" },
    { url = "https://files.pythonhosted.org/packages/f3/bb/390990e7c457d377b00890d9f96a3ca13ae2517efafb6609c1756e213ba4/fonttools-4.59.0-cp313-cp313-macosx_10_13_universal2.whl", hash = "sha256:78813b49d749e1bb4db1c57f2d4d7e6db22c253cb0a86ad819f5dc197710d4b2", size = 2758704, upload-time = "2025-07-16T12:04:22.217Z" },
    { url = "https://files.pythonhosted.org/packages/df/6f/d730d9fcc9b410a11597092bd2eb9ca53e5438c6cb90e4b3047ce1b723e9/fonttools-4.59.0-cp313-cp313-macosx_10_13_x86_64.whl", hash = "sha256:401b1941ce37e78b8fd119b419b617277c65ae9417742a63282257434fd68ea2", size = 2330764, upload-time = "2025-07-16T12:04:23.985Z" },
    { url = "https://files.pythonhosted.org/packages/75/b4/b96bb66f6f8cc4669de44a158099b249c8159231d254ab6b092909388be5/fonttools-4.59.0-cp313-cp313-manylinux1_x86_64.manylinux2014_x86_64.manylinux_2_17_x86_64.manylinux_2_5_x86_64.whl", hash = "sha256:efd7e6660674e234e29937bc1481dceb7e0336bfae75b856b4fb272b5093c5d4", size = 4890699, upload-time = "2025-07-16T12:04:25.664Z" },
    { url = "https://files.pythonhosted.org/packages/b5/57/7969af50b26408be12baa317c6147588db5b38af2759e6df94554dbc5fdb/fonttools-4.59.0-cp313-cp313-manylinux2014_aarch64.manylinux_2_17_aarch64.manylinux_2_28_aarch64.whl", hash = "sha256:51ab1ff33c19e336c02dee1e9fd1abd974a4ca3d8f7eef2a104d0816a241ce97", size = 4952934, upload-time = "2025-07-16T12:04:27.733Z" },
    { url = "https://files.pythonhosted.org/packages/d6/e2/dd968053b6cf1f46c904f5bd409b22341477c017d8201619a265e50762d3/fonttools-4.59.0-cp313-cp313-musllinux_1_2_aarch64.whl", hash = "sha256:a9bf8adc9e1f3012edc8f09b08336272aec0c55bc677422273e21280db748f7c", size = 4892319, upload-time = "2025-07-16T12:04:30.074Z" },
    { url = "https://files.pythonhosted.org/packages/6b/95/a59810d8eda09129f83467a4e58f84205dc6994ebaeb9815406363e07250/fonttools-4.59.0-cp313-cp313-musllinux_1_2_x86_64.whl", hash = "sha256:37e01c6ec0c98599778c2e688350d624fa4770fbd6144551bd5e032f1199171c", size = 5034753, upload-time = "2025-07-16T12:04:32.292Z" },
    { url = "https://files.pythonhosted.org/packages/a5/84/51a69ee89ff8d1fea0c6997e946657e25a3f08513de8435fe124929f3eef/fonttools-4.59.0-cp313-cp313-win32.whl", hash = "sha256:70d6b3ceaa9cc5a6ac52884f3b3d9544e8e231e95b23f138bdb78e6d4dc0eae3", size = 2199688, upload-time = "2025-07-16T12:04:34.444Z" },
    { url = "https://files.pythonhosted.org/packages/a0/ee/f626cd372932d828508137a79b85167fdcf3adab2e3bed433f295c596c6a/fonttools-4.59.0-cp313-cp313-win_amd64.whl", hash = "sha256:26731739daa23b872643f0e4072d5939960237d540c35c14e6a06d47d71ca8fe", size = 2248560, upload-time = "2025-07-16T12:04:36.034Z" },
    { url = "https://files.pythonhosted.org/packages/d0/9c/df0ef2c51845a13043e5088f7bb988ca6cd5bb82d5d4203d6a158aa58cf2/fonttools-4.59.0-py3-none-any.whl", hash = "sha256:241313683afd3baacb32a6bd124d0bce7404bc5280e12e291bae1b9bba28711d", size = 1128050, upload-time = "2025-07-16T12:04:52.687Z" },
]

[[package]]
name = "frozenlist"
version = "1.7.0"
source = { registry = "https://pypi.org/simple" }
sdist = { url = "https://files.pythonhosted.org/packages/79/b1/b64018016eeb087db503b038296fd782586432b9c077fc5c7839e9cb6ef6/frozenlist-1.7.0.tar.gz", hash = "sha256:2e310d81923c2437ea8670467121cc3e9b0f76d3043cc1d2331d56c7fb7a3a8f", size = 45078, upload-time = "2025-06-09T23:02:35.538Z" }
wheels = [
    { url = "https://files.pythonhosted.org/packages/ef/a2/c8131383f1e66adad5f6ecfcce383d584ca94055a34d683bbb24ac5f2f1c/frozenlist-1.7.0-cp312-cp312-macosx_10_13_universal2.whl", hash = "sha256:3dbf9952c4bb0e90e98aec1bd992b3318685005702656bc6f67c1a32b76787f2", size = 81424, upload-time = "2025-06-09T23:00:42.24Z" },
    { url = "https://files.pythonhosted.org/packages/4c/9d/02754159955088cb52567337d1113f945b9e444c4960771ea90eb73de8db/frozenlist-1.7.0-cp312-cp312-macosx_10_13_x86_64.whl", hash = "sha256:1f5906d3359300b8a9bb194239491122e6cf1444c2efb88865426f170c262cdb", size = 47952, upload-time = "2025-06-09T23:00:43.481Z" },
    { url = "https://files.pythonhosted.org/packages/01/7a/0046ef1bd6699b40acd2067ed6d6670b4db2f425c56980fa21c982c2a9db/frozenlist-1.7.0-cp312-cp312-macosx_11_0_arm64.whl", hash = "sha256:3dabd5a8f84573c8d10d8859a50ea2dec01eea372031929871368c09fa103478", size = 46688, upload-time = "2025-06-09T23:00:44.793Z" },
    { url = "https://files.pythonhosted.org/packages/d6/a2/a910bafe29c86997363fb4c02069df4ff0b5bc39d33c5198b4e9dd42d8f8/frozenlist-1.7.0-cp312-cp312-manylinux_2_17_aarch64.manylinux2014_aarch64.whl", hash = "sha256:aa57daa5917f1738064f302bf2626281a1cb01920c32f711fbc7bc36111058a8", size = 243084, upload-time = "2025-06-09T23:00:46.125Z" },
    { url = "https://files.pythonhosted.org/packages/64/3e/5036af9d5031374c64c387469bfcc3af537fc0f5b1187d83a1cf6fab1639/frozenlist-1.7.0-cp312-cp312-manylinux_2_17_armv7l.manylinux2014_armv7l.manylinux_2_31_armv7l.whl", hash = "sha256:c193dda2b6d49f4c4398962810fa7d7c78f032bf45572b3e04dd5249dff27e08", size = 233524, upload-time = "2025-06-09T23:00:47.73Z" },
    { url = "https://files.pythonhosted.org/packages/06/39/6a17b7c107a2887e781a48ecf20ad20f1c39d94b2a548c83615b5b879f28/frozenlist-1.7.0-cp312-cp312-manylinux_2_17_ppc64le.manylinux2014_ppc64le.whl", hash = "sha256:bfe2b675cf0aaa6d61bf8fbffd3c274b3c9b7b1623beb3809df8a81399a4a9c4", size = 248493, upload-time = "2025-06-09T23:00:49.742Z" },
    { url = "https://files.pythonhosted.org/packages/be/00/711d1337c7327d88c44d91dd0f556a1c47fb99afc060ae0ef66b4d24793d/frozenlist-1.7.0-cp312-cp312-manylinux_2_17_s390x.manylinux2014_s390x.whl", hash = "sha256:8fc5d5cda37f62b262405cf9652cf0856839c4be8ee41be0afe8858f17f4c94b", size = 244116, upload-time = "2025-06-09T23:00:51.352Z" },
    { url = "https://files.pythonhosted.org/packages/24/fe/74e6ec0639c115df13d5850e75722750adabdc7de24e37e05a40527ca539/frozenlist-1.7.0-cp312-cp312-manylinux_2_5_i686.manylinux1_i686.manylinux_2_17_i686.manylinux2014_i686.whl", hash = "sha256:b0d5ce521d1dd7d620198829b87ea002956e4319002ef0bc8d3e6d045cb4646e", size = 224557, upload-time = "2025-06-09T23:00:52.855Z" },
    { url = "https://files.pythonhosted.org/packages/8d/db/48421f62a6f77c553575201e89048e97198046b793f4a089c79a6e3268bd/frozenlist-1.7.0-cp312-cp312-manylinux_2_5_x86_64.manylinux1_x86_64.manylinux_2_17_x86_64.manylinux2014_x86_64.whl", hash = "sha256:488d0a7d6a0008ca0db273c542098a0fa9e7dfaa7e57f70acef43f32b3f69dca", size = 241820, upload-time = "2025-06-09T23:00:54.43Z" },
    { url = "https://files.pythonhosted.org/packages/1d/fa/cb4a76bea23047c8462976ea7b7a2bf53997a0ca171302deae9d6dd12096/frozenlist-1.7.0-cp312-cp312-musllinux_1_2_aarch64.whl", hash = "sha256:15a7eaba63983d22c54d255b854e8108e7e5f3e89f647fc854bd77a237e767df", size = 236542, upload-time = "2025-06-09T23:00:56.409Z" },
    { url = "https://files.pythonhosted.org/packages/5d/32/476a4b5cfaa0ec94d3f808f193301debff2ea42288a099afe60757ef6282/frozenlist-1.7.0-cp312-cp312-musllinux_1_2_armv7l.whl", hash = "sha256:1eaa7e9c6d15df825bf255649e05bd8a74b04a4d2baa1ae46d9c2d00b2ca2cb5", size = 249350, upload-time = "2025-06-09T23:00:58.468Z" },
    { url = "https://files.pythonhosted.org/packages/8d/ba/9a28042f84a6bf8ea5dbc81cfff8eaef18d78b2a1ad9d51c7bc5b029ad16/frozenlist-1.7.0-cp312-cp312-musllinux_1_2_i686.whl", hash = "sha256:e4389e06714cfa9d47ab87f784a7c5be91d3934cd6e9a7b85beef808297cc025", size = 225093, upload-time = "2025-06-09T23:01:00.015Z" },
    { url = "https://files.pythonhosted.org/packages/bc/29/3a32959e68f9cf000b04e79ba574527c17e8842e38c91d68214a37455786/frozenlist-1.7.0-cp312-cp312-musllinux_1_2_ppc64le.whl", hash = "sha256:73bd45e1488c40b63fe5a7df892baf9e2a4d4bb6409a2b3b78ac1c6236178e01", size = 245482, upload-time = "2025-06-09T23:01:01.474Z" },
    { url = "https://files.pythonhosted.org/packages/80/e8/edf2f9e00da553f07f5fa165325cfc302dead715cab6ac8336a5f3d0adc2/frozenlist-1.7.0-cp312-cp312-musllinux_1_2_s390x.whl", hash = "sha256:99886d98e1643269760e5fe0df31e5ae7050788dd288947f7f007209b8c33f08", size = 249590, upload-time = "2025-06-09T23:01:02.961Z" },
    { url = "https://files.pythonhosted.org/packages/1c/80/9a0eb48b944050f94cc51ee1c413eb14a39543cc4f760ed12657a5a3c45a/frozenlist-1.7.0-cp312-cp312-musllinux_1_2_x86_64.whl", hash = "sha256:290a172aae5a4c278c6da8a96222e6337744cd9c77313efe33d5670b9f65fc43", size = 237785, upload-time = "2025-06-09T23:01:05.095Z" },
    { url = "https://files.pythonhosted.org/packages/f3/74/87601e0fb0369b7a2baf404ea921769c53b7ae00dee7dcfe5162c8c6dbf0/frozenlist-1.7.0-cp312-cp312-win32.whl", hash = "sha256:426c7bc70e07cfebc178bc4c2bf2d861d720c4fff172181eeb4a4c41d4ca2ad3", size = 39487, upload-time = "2025-06-09T23:01:06.54Z" },
    { url = "https://files.pythonhosted.org/packages/0b/15/c026e9a9fc17585a9d461f65d8593d281fedf55fbf7eb53f16c6df2392f9/frozenlist-1.7.0-cp312-cp312-win_amd64.whl", hash = "sha256:563b72efe5da92e02eb68c59cb37205457c977aa7a449ed1b37e6939e5c47c6a", size = 43874, upload-time = "2025-06-09T23:01:07.752Z" },
    { url = "https://files.pythonhosted.org/packages/24/90/6b2cebdabdbd50367273c20ff6b57a3dfa89bd0762de02c3a1eb42cb6462/frozenlist-1.7.0-cp313-cp313-macosx_10_13_universal2.whl", hash = "sha256:ee80eeda5e2a4e660651370ebffd1286542b67e268aa1ac8d6dbe973120ef7ee", size = 79791, upload-time = "2025-06-09T23:01:09.368Z" },
    { url = "https://files.pythonhosted.org/packages/83/2e/5b70b6a3325363293fe5fc3ae74cdcbc3e996c2a11dde2fd9f1fb0776d19/frozenlist-1.7.0-cp313-cp313-macosx_10_13_x86_64.whl", hash = "sha256:d1a81c85417b914139e3a9b995d4a1c84559afc839a93cf2cb7f15e6e5f6ed2d", size = 47165, upload-time = "2025-06-09T23:01:10.653Z" },
    { url = "https://files.pythonhosted.org/packages/f4/25/a0895c99270ca6966110f4ad98e87e5662eab416a17e7fd53c364bf8b954/frozenlist-1.7.0-cp313-cp313-macosx_11_0_arm64.whl", hash = "sha256:cbb65198a9132ebc334f237d7b0df163e4de83fb4f2bdfe46c1e654bdb0c5d43", size = 45881, upload-time = "2025-06-09T23:01:12.296Z" },
    { url = "https://files.pythonhosted.org/packages/19/7c/71bb0bbe0832793c601fff68cd0cf6143753d0c667f9aec93d3c323f4b55/frozenlist-1.7.0-cp313-cp313-manylinux_2_17_aarch64.manylinux2014_aarch64.whl", hash = "sha256:dab46c723eeb2c255a64f9dc05b8dd601fde66d6b19cdb82b2e09cc6ff8d8b5d", size = 232409, upload-time = "2025-06-09T23:01:13.641Z" },
    { url = "https://files.pythonhosted.org/packages/c0/45/ed2798718910fe6eb3ba574082aaceff4528e6323f9a8570be0f7028d8e9/frozenlist-1.7.0-cp313-cp313-manylinux_2_17_armv7l.manylinux2014_armv7l.manylinux_2_31_armv7l.whl", hash = "sha256:6aeac207a759d0dedd2e40745575ae32ab30926ff4fa49b1635def65806fddee", size = 225132, upload-time = "2025-06-09T23:01:15.264Z" },
    { url = "https://files.pythonhosted.org/packages/ba/e2/8417ae0f8eacb1d071d4950f32f229aa6bf68ab69aab797b72a07ea68d4f/frozenlist-1.7.0-cp313-cp313-manylinux_2_17_ppc64le.manylinux2014_ppc64le.whl", hash = "sha256:bd8c4e58ad14b4fa7802b8be49d47993182fdd4023393899632c88fd8cd994eb", size = 237638, upload-time = "2025-06-09T23:01:16.752Z" },
    { url = "https://files.pythonhosted.org/packages/f8/b7/2ace5450ce85f2af05a871b8c8719b341294775a0a6c5585d5e6170f2ce7/frozenlist-1.7.0-cp313-cp313-manylinux_2_17_s390x.manylinux2014_s390x.whl", hash = "sha256:04fb24d104f425da3540ed83cbfc31388a586a7696142004c577fa61c6298c3f", size = 233539, upload-time = "2025-06-09T23:01:18.202Z" },
    { url = "https://files.pythonhosted.org/packages/46/b9/6989292c5539553dba63f3c83dc4598186ab2888f67c0dc1d917e6887db6/frozenlist-1.7.0-cp313-cp313-manylinux_2_5_i686.manylinux1_i686.manylinux_2_17_i686.manylinux2014_i686.whl", hash = "sha256:6a5c505156368e4ea6b53b5ac23c92d7edc864537ff911d2fb24c140bb175e60", size = 215646, upload-time = "2025-06-09T23:01:19.649Z" },
    { url = "https://files.pythonhosted.org/packages/72/31/bc8c5c99c7818293458fe745dab4fd5730ff49697ccc82b554eb69f16a24/frozenlist-1.7.0-cp313-cp313-manylinux_2_5_x86_64.manylinux1_x86_64.manylinux_2_17_x86_64.manylinux2014_x86_64.whl", hash = "sha256:8bd7eb96a675f18aa5c553eb7ddc24a43c8c18f22e1f9925528128c052cdbe00", size = 232233, upload-time = "2025-06-09T23:01:21.175Z" },
    { url = "https://files.pythonhosted.org/packages/59/52/460db4d7ba0811b9ccb85af996019f5d70831f2f5f255f7cc61f86199795/frozenlist-1.7.0-cp313-cp313-musllinux_1_2_aarch64.whl", hash = "sha256:05579bf020096fe05a764f1f84cd104a12f78eaab68842d036772dc6d4870b4b", size = 227996, upload-time = "2025-06-09T23:01:23.098Z" },
    { url = "https://files.pythonhosted.org/packages/ba/c9/f4b39e904c03927b7ecf891804fd3b4df3db29b9e487c6418e37988d6e9d/frozenlist-1.7.0-cp313-cp313-musllinux_1_2_armv7l.whl", hash = "sha256:376b6222d114e97eeec13d46c486facd41d4f43bab626b7c3f6a8b4e81a5192c", size = 242280, upload-time = "2025-06-09T23:01:24.808Z" },
    { url = "https://files.pythonhosted.org/packages/b8/33/3f8d6ced42f162d743e3517781566b8481322be321b486d9d262adf70bfb/frozenlist-1.7.0-cp313-cp313-musllinux_1_2_i686.whl", hash = "sha256:0aa7e176ebe115379b5b1c95b4096fb1c17cce0847402e227e712c27bdb5a949", size = 217717, upload-time = "2025-06-09T23:01:26.28Z" },
    { url = "https://files.pythonhosted.org/packages/3e/e8/ad683e75da6ccef50d0ab0c2b2324b32f84fc88ceee778ed79b8e2d2fe2e/frozenlist-1.7.0-cp313-cp313-musllinux_1_2_ppc64le.whl", hash = "sha256:3fbba20e662b9c2130dc771e332a99eff5da078b2b2648153a40669a6d0e36ca", size = 236644, upload-time = "2025-06-09T23:01:27.887Z" },
    { url = "https://files.pythonhosted.org/packages/b2/14/8d19ccdd3799310722195a72ac94ddc677541fb4bef4091d8e7775752360/frozenlist-1.7.0-cp313-cp313-musllinux_1_2_s390x.whl", hash = "sha256:f3f4410a0a601d349dd406b5713fec59b4cee7e71678d5b17edda7f4655a940b", size = 238879, upload-time = "2025-06-09T23:01:29.524Z" },
    { url = "https://files.pythonhosted.org/packages/ce/13/c12bf657494c2fd1079a48b2db49fa4196325909249a52d8f09bc9123fd7/frozenlist-1.7.0-cp313-cp313-musllinux_1_2_x86_64.whl", hash = "sha256:e2cdfaaec6a2f9327bf43c933c0319a7c429058e8537c508964a133dffee412e", size = 232502, upload-time = "2025-06-09T23:01:31.287Z" },
    { url = "https://files.pythonhosted.org/packages/d7/8b/e7f9dfde869825489382bc0d512c15e96d3964180c9499efcec72e85db7e/frozenlist-1.7.0-cp313-cp313-win32.whl", hash = "sha256:5fc4df05a6591c7768459caba1b342d9ec23fa16195e744939ba5914596ae3e1", size = 39169, upload-time = "2025-06-09T23:01:35.503Z" },
    { url = "https://files.pythonhosted.org/packages/35/89/a487a98d94205d85745080a37860ff5744b9820a2c9acbcdd9440bfddf98/frozenlist-1.7.0-cp313-cp313-win_amd64.whl", hash = "sha256:52109052b9791a3e6b5d1b65f4b909703984b770694d3eb64fad124c835d7cba", size = 43219, upload-time = "2025-06-09T23:01:36.784Z" },
    { url = "https://files.pythonhosted.org/packages/56/d5/5c4cf2319a49eddd9dd7145e66c4866bdc6f3dbc67ca3d59685149c11e0d/frozenlist-1.7.0-cp313-cp313t-macosx_10_13_universal2.whl", hash = "sha256:a6f86e4193bb0e235ef6ce3dde5cbabed887e0b11f516ce8a0f4d3b33078ec2d", size = 84345, upload-time = "2025-06-09T23:01:38.295Z" },
    { url = "https://files.pythonhosted.org/packages/a4/7d/ec2c1e1dc16b85bc9d526009961953df9cec8481b6886debb36ec9107799/frozenlist-1.7.0-cp313-cp313t-macosx_10_13_x86_64.whl", hash = "sha256:82d664628865abeb32d90ae497fb93df398a69bb3434463d172b80fc25b0dd7d", size = 48880, upload-time = "2025-06-09T23:01:39.887Z" },
    { url = "https://files.pythonhosted.org/packages/69/86/f9596807b03de126e11e7d42ac91e3d0b19a6599c714a1989a4e85eeefc4/frozenlist-1.7.0-cp313-cp313t-macosx_11_0_arm64.whl", hash = "sha256:912a7e8375a1c9a68325a902f3953191b7b292aa3c3fb0d71a216221deca460b", size = 48498, upload-time = "2025-06-09T23:01:41.318Z" },
    { url = "https://files.pythonhosted.org/packages/5e/cb/df6de220f5036001005f2d726b789b2c0b65f2363b104bbc16f5be8084f8/frozenlist-1.7.0-cp313-cp313t-manylinux_2_17_aarch64.manylinux2014_aarch64.whl", hash = "sha256:9537c2777167488d539bc5de2ad262efc44388230e5118868e172dd4a552b146", size = 292296, upload-time = "2025-06-09T23:01:42.685Z" },
    { url = "https://files.pythonhosted.org/packages/83/1f/de84c642f17c8f851a2905cee2dae401e5e0daca9b5ef121e120e19aa825/frozenlist-1.7.0-cp313-cp313t-manylinux_2_17_armv7l.manylinux2014_armv7l.manylinux_2_31_armv7l.whl", hash = "sha256:f34560fb1b4c3e30ba35fa9a13894ba39e5acfc5f60f57d8accde65f46cc5e74", size = 273103, upload-time = "2025-06-09T23:01:44.166Z" },
    { url = "https://files.pythonhosted.org/packages/88/3c/c840bfa474ba3fa13c772b93070893c6e9d5c0350885760376cbe3b6c1b3/frozenlist-1.7.0-cp313-cp313t-manylinux_2_17_ppc64le.manylinux2014_ppc64le.whl", hash = "sha256:acd03d224b0175f5a850edc104ac19040d35419eddad04e7cf2d5986d98427f1", size = 292869, upload-time = "2025-06-09T23:01:45.681Z" },
    { url = "https://files.pythonhosted.org/packages/a6/1c/3efa6e7d5a39a1d5ef0abeb51c48fb657765794a46cf124e5aca2c7a592c/frozenlist-1.7.0-cp313-cp313t-manylinux_2_17_s390x.manylinux2014_s390x.whl", hash = "sha256:f2038310bc582f3d6a09b3816ab01737d60bf7b1ec70f5356b09e84fb7408ab1", size = 291467, upload-time = "2025-06-09T23:01:47.234Z" },
    { url = "https://files.pythonhosted.org/packages/4f/00/d5c5e09d4922c395e2f2f6b79b9a20dab4b67daaf78ab92e7729341f61f6/frozenlist-1.7.0-cp313-cp313t-manylinux_2_5_i686.manylinux1_i686.manylinux_2_17_i686.manylinux2014_i686.whl", hash = "sha256:b8c05e4c8e5f36e5e088caa1bf78a687528f83c043706640a92cb76cd6999384", size = 266028, upload-time = "2025-06-09T23:01:48.819Z" },
    { url = "https://files.pythonhosted.org/packages/4e/27/72765be905619dfde25a7f33813ac0341eb6b076abede17a2e3fbfade0cb/frozenlist-1.7.0-cp313-cp313t-manylinux_2_5_x86_64.manylinux1_x86_64.manylinux_2_17_x86_64.manylinux2014_x86_64.whl", hash = "sha256:765bb588c86e47d0b68f23c1bee323d4b703218037765dcf3f25c838c6fecceb", size = 284294, upload-time = "2025-06-09T23:01:50.394Z" },
    { url = "https://files.pythonhosted.org/packages/88/67/c94103a23001b17808eb7dd1200c156bb69fb68e63fcf0693dde4cd6228c/frozenlist-1.7.0-cp313-cp313t-musllinux_1_2_aarch64.whl", hash = "sha256:32dc2e08c67d86d0969714dd484fd60ff08ff81d1a1e40a77dd34a387e6ebc0c", size = 281898, upload-time = "2025-06-09T23:01:52.234Z" },
    { url = "https://files.pythonhosted.org/packages/42/34/a3e2c00c00f9e2a9db5653bca3fec306349e71aff14ae45ecc6d0951dd24/frozenlist-1.7.0-cp313-cp313t-musllinux_1_2_armv7l.whl", hash = "sha256:c0303e597eb5a5321b4de9c68e9845ac8f290d2ab3f3e2c864437d3c5a30cd65", size = 290465, upload-time = "2025-06-09T23:01:53.788Z" },
    { url = "https://files.pythonhosted.org/packages/bb/73/f89b7fbce8b0b0c095d82b008afd0590f71ccb3dee6eee41791cf8cd25fd/frozenlist-1.7.0-cp313-cp313t-musllinux_1_2_i686.whl", hash = "sha256:a47f2abb4e29b3a8d0b530f7c3598badc6b134562b1a5caee867f7c62fee51e3", size = 266385, upload-time = "2025-06-09T23:01:55.769Z" },
    { url = "https://files.pythonhosted.org/packages/cd/45/e365fdb554159462ca12df54bc59bfa7a9a273ecc21e99e72e597564d1ae/frozenlist-1.7.0-cp313-cp313t-musllinux_1_2_ppc64le.whl", hash = "sha256:3d688126c242a6fabbd92e02633414d40f50bb6002fa4cf995a1d18051525657", size = 288771, upload-time = "2025-06-09T23:01:57.4Z" },
    { url = "https://files.pythonhosted.org/packages/00/11/47b6117002a0e904f004d70ec5194fe9144f117c33c851e3d51c765962d0/frozenlist-1.7.0-cp313-cp313t-musllinux_1_2_s390x.whl", hash = "sha256:4e7e9652b3d367c7bd449a727dc79d5043f48b88d0cbfd4f9f1060cf2b414104", size = 288206, upload-time = "2025-06-09T23:01:58.936Z" },
    { url = "https://files.pythonhosted.org/packages/40/37/5f9f3c3fd7f7746082ec67bcdc204db72dad081f4f83a503d33220a92973/frozenlist-1.7.0-cp313-cp313t-musllinux_1_2_x86_64.whl", hash = "sha256:1a85e345b4c43db8b842cab1feb41be5cc0b10a1830e6295b69d7310f99becaf", size = 282620, upload-time = "2025-06-09T23:02:00.493Z" },
    { url = "https://files.pythonhosted.org/packages/0b/31/8fbc5af2d183bff20f21aa743b4088eac4445d2bb1cdece449ae80e4e2d1/frozenlist-1.7.0-cp313-cp313t-win32.whl", hash = "sha256:3a14027124ddb70dfcee5148979998066897e79f89f64b13328595c4bdf77c81", size = 43059, upload-time = "2025-06-09T23:02:02.072Z" },
    { url = "https://files.pythonhosted.org/packages/bb/ed/41956f52105b8dbc26e457c5705340c67c8cc2b79f394b79bffc09d0e938/frozenlist-1.7.0-cp313-cp313t-win_amd64.whl", hash = "sha256:3bf8010d71d4507775f658e9823210b7427be36625b387221642725b515dcf3e", size = 47516, upload-time = "2025-06-09T23:02:03.779Z" },
    { url = "https://files.pythonhosted.org/packages/ee/45/b82e3c16be2182bff01179db177fe144d58b5dc787a7d4492c6ed8b9317f/frozenlist-1.7.0-py3-none-any.whl", hash = "sha256:9a5af342e34f7e97caf8c995864c7a396418ae2859cc6fdf1b1073020d516a7e", size = 13106, upload-time = "2025-06-09T23:02:34.204Z" },
]

[[package]]
name = "hypothesis"
version = "6.136.6"
source = { registry = "https://pypi.org/simple" }
dependencies = [
    { name = "attrs" },
    { name = "sortedcontainers" },
]
sdist = { url = "https://files.pythonhosted.org/packages/e2/d6/6c45c56cdc532f25a354cf2c93a3bebc21b91b6a48125e3acfd364161447/hypothesis-6.136.6.tar.gz", hash = "sha256:2ad2e4f2012be4d41c6515b0628d84d48af6e6c38b4db50840bd9ac0899f5856", size = 458049, upload-time = "2025-07-28T09:48:02.495Z" }
wheels = [
    { url = "https://files.pythonhosted.org/packages/e9/e2/7fd1a9b12740b3472349f7e3c216e94b1b2e03d32c9d842284b57eb5a3f8/hypothesis-6.136.6-py3-none-any.whl", hash = "sha256:1d6296dde36d42263bd44a084c74e91467e78186676e410167f920aa0374a9e7", size = 524958, upload-time = "2025-07-28T09:47:58.938Z" },
]

[[package]]
name = "id"
version = "1.5.0"
source = { registry = "https://pypi.org/simple" }
dependencies = [
    { name = "requests" },
]
sdist = { url = "https://files.pythonhosted.org/packages/22/11/102da08f88412d875fa2f1a9a469ff7ad4c874b0ca6fed0048fe385bdb3d/id-1.5.0.tar.gz", hash = "sha256:292cb8a49eacbbdbce97244f47a97b4c62540169c976552e497fd57df0734c1d", size = 15237, upload-time = "2024-12-04T19:53:05.575Z" }
wheels = [
    { url = "https://files.pythonhosted.org/packages/9f/cb/18326d2d89ad3b0dd143da971e77afd1e6ca6674f1b1c3df4b6bec6279fc/id-1.5.0-py3-none-any.whl", hash = "sha256:f1434e1cef91f2cbb8a4ec64663d5a23b9ed43ef44c4c957d02583d61714c658", size = 13611, upload-time = "2024-12-04T19:53:03.02Z" },
]

[[package]]
name = "identify"
version = "2.6.12"
source = { registry = "https://pypi.org/simple" }
sdist = { url = "https://files.pythonhosted.org/packages/a2/88/d193a27416618628a5eea64e3223acd800b40749a96ffb322a9b55a49ed1/identify-2.6.12.tar.gz", hash = "sha256:d8de45749f1efb108badef65ee8386f0f7bb19a7f26185f74de6367bffbaf0e6", size = 99254, upload-time = "2025-05-23T20:37:53.3Z" }
wheels = [
    { url = "https://files.pythonhosted.org/packages/7a/cd/18f8da995b658420625f7ef13f037be53ae04ec5ad33f9b718240dcfd48c/identify-2.6.12-py2.py3-none-any.whl", hash = "sha256:ad9672d5a72e0d2ff7c5c8809b62dfa60458626352fb0eb7b55e69bdc45334a2", size = 99145, upload-time = "2025-05-23T20:37:51.495Z" },
]

[[package]]
name = "idna"
version = "3.10"
source = { registry = "https://pypi.org/simple" }
sdist = { url = "https://files.pythonhosted.org/packages/f1/70/7703c29685631f5a7590aa73f1f1d3fa9a380e654b86af429e0934a32f7d/idna-3.10.tar.gz", hash = "sha256:12f65c9b470abda6dc35cf8e63cc574b1c52b11df2c86030af0ac09b01b13ea9", size = 190490, upload-time = "2024-09-15T18:07:39.745Z" }
wheels = [
    { url = "https://files.pythonhosted.org/packages/76/c6/c88e154df9c4e1a2a66ccf0005a88dfb2650c1dffb6f5ce603dfbd452ce3/idna-3.10-py3-none-any.whl", hash = "sha256:946d195a0d259cbba61165e88e65941f16e9b36ea6ddb97f00452bae8b1287d3", size = 70442, upload-time = "2024-09-15T18:07:37.964Z" },
]

[[package]]
name = "imagesize"
version = "1.4.1"
source = { registry = "https://pypi.org/simple" }
sdist = { url = "https://files.pythonhosted.org/packages/a7/84/62473fb57d61e31fef6e36d64a179c8781605429fd927b5dd608c997be31/imagesize-1.4.1.tar.gz", hash = "sha256:69150444affb9cb0d5cc5a92b3676f0b2fb7cd9ae39e947a5e11a36b4497cd4a", size = 1280026, upload-time = "2022-07-01T12:21:05.687Z" }
wheels = [
    { url = "https://files.pythonhosted.org/packages/ff/62/85c4c919272577931d407be5ba5d71c20f0b616d31a0befe0ae45bb79abd/imagesize-1.4.1-py2.py3-none-any.whl", hash = "sha256:0d8d18d08f840c19d0ee7ca1fd82490fdc3729b7ac93f49870406ddde8ef8d8b", size = 8769, upload-time = "2022-07-01T12:21:02.467Z" },
]

[[package]]
name = "iniconfig"
version = "2.1.0"
source = { registry = "https://pypi.org/simple" }
sdist = { url = "https://files.pythonhosted.org/packages/f2/97/ebf4da567aa6827c909642694d71c9fcf53e5b504f2d96afea02718862f3/iniconfig-2.1.0.tar.gz", hash = "sha256:3abbd2e30b36733fee78f9c7f7308f2d0050e88f0087fd25c2645f63c773e1c7", size = 4793, upload-time = "2025-03-19T20:09:59.721Z" }
wheels = [
    { url = "https://files.pythonhosted.org/packages/2c/e1/e6716421ea10d38022b952c159d5161ca1193197fb744506875fbb87ea7b/iniconfig-2.1.0-py3-none-any.whl", hash = "sha256:9deba5723312380e77435581c6bf4935c94cbfab9b1ed33ef8d238ea168eb760", size = 6050, upload-time = "2025-03-19T20:10:01.071Z" },
]

[[package]]
name = "isort"
version = "6.0.1"
source = { registry = "https://pypi.org/simple" }
sdist = { url = "https://files.pythonhosted.org/packages/b8/21/1e2a441f74a653a144224d7d21afe8f4169e6c7c20bb13aec3a2dc3815e0/isort-6.0.1.tar.gz", hash = "sha256:1cb5df28dfbc742e490c5e41bad6da41b805b0a8be7bc93cd0fb2a8a890ac450", size = 821955, upload-time = "2025-02-26T21:13:16.955Z" }
wheels = [
    { url = "https://files.pythonhosted.org/packages/c1/11/114d0a5f4dabbdcedc1125dee0888514c3c3b16d3e9facad87ed96fad97c/isort-6.0.1-py3-none-any.whl", hash = "sha256:2dc5d7f65c9678d94c88dfc29161a320eec67328bc97aad576874cb4be1e9615", size = 94186, upload-time = "2025-02-26T21:13:14.911Z" },
]

[[package]]
name = "jaraco-classes"
version = "3.4.0"
source = { registry = "https://pypi.org/simple" }
dependencies = [
    { name = "more-itertools" },
]
sdist = { url = "https://files.pythonhosted.org/packages/06/c0/ed4a27bc5571b99e3cff68f8a9fa5b56ff7df1c2251cc715a652ddd26402/jaraco.classes-3.4.0.tar.gz", hash = "sha256:47a024b51d0239c0dd8c8540c6c7f484be3b8fcf0b2d85c13825780d3b3f3acd", size = 11780, upload-time = "2024-03-31T07:27:36.643Z" }
wheels = [
    { url = "https://files.pythonhosted.org/packages/7f/66/b15ce62552d84bbfcec9a4873ab79d993a1dd4edb922cbfccae192bd5b5f/jaraco.classes-3.4.0-py3-none-any.whl", hash = "sha256:f662826b6bed8cace05e7ff873ce0f9283b5c924470fe664fff1c2f00f581790", size = 6777, upload-time = "2024-03-31T07:27:34.792Z" },
]

[[package]]
name = "jaraco-context"
version = "6.0.1"
source = { registry = "https://pypi.org/simple" }
sdist = { url = "https://files.pythonhosted.org/packages/df/ad/f3777b81bf0b6e7bc7514a1656d3e637b2e8e15fab2ce3235730b3e7a4e6/jaraco_context-6.0.1.tar.gz", hash = "sha256:9bae4ea555cf0b14938dc0aee7c9f32ed303aa20a3b73e7dc80111628792d1b3", size = 13912, upload-time = "2024-08-20T03:39:27.358Z" }
wheels = [
    { url = "https://files.pythonhosted.org/packages/ff/db/0c52c4cf5e4bd9f5d7135ec7669a3a767af21b3a308e1ed3674881e52b62/jaraco.context-6.0.1-py3-none-any.whl", hash = "sha256:f797fc481b490edb305122c9181830a3a5b76d84ef6d1aef2fb9b47ab956f9e4", size = 6825, upload-time = "2024-08-20T03:39:25.966Z" },
]

[[package]]
name = "jaraco-functools"
version = "4.2.1"
source = { registry = "https://pypi.org/simple" }
dependencies = [
    { name = "more-itertools" },
]
sdist = { url = "https://files.pythonhosted.org/packages/49/1c/831faaaa0f090b711c355c6d8b2abf277c72133aab472b6932b03322294c/jaraco_functools-4.2.1.tar.gz", hash = "sha256:be634abfccabce56fa3053f8c7ebe37b682683a4ee7793670ced17bab0087353", size = 19661, upload-time = "2025-06-21T19:22:03.201Z" }
wheels = [
    { url = "https://files.pythonhosted.org/packages/f3/fd/179a20f832824514df39a90bb0e5372b314fea99f217f5ab942b10a8a4e8/jaraco_functools-4.2.1-py3-none-any.whl", hash = "sha256:590486285803805f4b1f99c60ca9e94ed348d4added84b74c7a12885561e524e", size = 10349, upload-time = "2025-06-21T19:22:02.039Z" },
]

[[package]]
name = "jeepney"
version = "0.9.0"
source = { registry = "https://pypi.org/simple" }
sdist = { url = "https://files.pythonhosted.org/packages/7b/6f/357efd7602486741aa73ffc0617fb310a29b588ed0fd69c2399acbb85b0c/jeepney-0.9.0.tar.gz", hash = "sha256:cf0e9e845622b81e4a28df94c40345400256ec608d0e55bb8a3feaa9163f5732", size = 106758, upload-time = "2025-02-27T18:51:01.684Z" }
wheels = [
    { url = "https://files.pythonhosted.org/packages/b2/a3/e137168c9c44d18eff0376253da9f1e9234d0239e0ee230d2fee6cea8e55/jeepney-0.9.0-py3-none-any.whl", hash = "sha256:97e5714520c16fc0a45695e5365a2e11b81ea79bba796e26f9f1d178cb182683", size = 49010, upload-time = "2025-02-27T18:51:00.104Z" },
]

[[package]]
name = "jinja2"
version = "3.1.6"
source = { registry = "https://pypi.org/simple" }
dependencies = [
    { name = "markupsafe" },
]
sdist = { url = "https://files.pythonhosted.org/packages/df/bf/f7da0350254c0ed7c72f3e33cef02e048281fec7ecec5f032d4aac52226b/jinja2-3.1.6.tar.gz", hash = "sha256:0137fb05990d35f1275a587e9aee6d56da821fc83491a0fb838183be43f66d6d", size = 245115, upload-time = "2025-03-05T20:05:02.478Z" }
wheels = [
    { url = "https://files.pythonhosted.org/packages/62/a1/3d680cbfd5f4b8f15abc1d571870c5fc3e594bb582bc3b64ea099db13e56/jinja2-3.1.6-py3-none-any.whl", hash = "sha256:85ece4451f492d0c13c5dd7c13a64681a86afae63a5f347908daf103ce6d2f67", size = 134899, upload-time = "2025-03-05T20:05:00.369Z" },
]

[[package]]
name = "keyring"
version = "25.6.0"
source = { registry = "https://pypi.org/simple" }
dependencies = [
    { name = "jaraco-classes" },
    { name = "jaraco-context" },
    { name = "jaraco-functools" },
    { name = "jeepney", marker = "sys_platform == 'linux'" },
    { name = "pywin32-ctypes", marker = "sys_platform == 'win32'" },
    { name = "secretstorage", marker = "sys_platform == 'linux'" },
]
sdist = { url = "https://files.pythonhosted.org/packages/70/09/d904a6e96f76ff214be59e7aa6ef7190008f52a0ab6689760a98de0bf37d/keyring-25.6.0.tar.gz", hash = "sha256:0b39998aa941431eb3d9b0d4b2460bc773b9df6fed7621c2dfb291a7e0187a66", size = 62750, upload-time = "2024-12-25T15:26:45.782Z" }
wheels = [
    { url = "https://files.pythonhosted.org/packages/d3/32/da7f44bcb1105d3e88a0b74ebdca50c59121d2ddf71c9e34ba47df7f3a56/keyring-25.6.0-py3-none-any.whl", hash = "sha256:552a3f7af126ece7ed5c89753650eec89c7eaae8617d0aa4d9ad2b75111266bd", size = 39085, upload-time = "2024-12-25T15:26:44.377Z" },
]

[[package]]
name = "kiwisolver"
version = "1.4.8"
source = { registry = "https://pypi.org/simple" }
sdist = { url = "https://files.pythonhosted.org/packages/82/59/7c91426a8ac292e1cdd53a63b6d9439abd573c875c3f92c146767dd33faf/kiwisolver-1.4.8.tar.gz", hash = "sha256:23d5f023bdc8c7e54eb65f03ca5d5bb25b601eac4d7f1a042888a1f45237987e", size = 97538, upload-time = "2024-12-24T18:30:51.519Z" }
wheels = [
    { url = "https://files.pythonhosted.org/packages/fc/aa/cea685c4ab647f349c3bc92d2daf7ae34c8e8cf405a6dcd3a497f58a2ac3/kiwisolver-1.4.8-cp312-cp312-macosx_10_13_universal2.whl", hash = "sha256:d6af5e8815fd02997cb6ad9bbed0ee1e60014438ee1a5c2444c96f87b8843502", size = 124152, upload-time = "2024-12-24T18:29:16.85Z" },
    { url = "https://files.pythonhosted.org/packages/c5/0b/8db6d2e2452d60d5ebc4ce4b204feeb16176a851fd42462f66ade6808084/kiwisolver-1.4.8-cp312-cp312-macosx_10_13_x86_64.whl", hash = "sha256:bade438f86e21d91e0cf5dd7c0ed00cda0f77c8c1616bd83f9fc157fa6760d31", size = 66555, upload-time = "2024-12-24T18:29:19.146Z" },
    { url = "https://files.pythonhosted.org/packages/60/26/d6a0db6785dd35d3ba5bf2b2df0aedc5af089962c6eb2cbf67a15b81369e/kiwisolver-1.4.8-cp312-cp312-macosx_11_0_arm64.whl", hash = "sha256:b83dc6769ddbc57613280118fb4ce3cd08899cc3369f7d0e0fab518a7cf37fdb", size = 65067, upload-time = "2024-12-24T18:29:20.096Z" },
    { url = "https://files.pythonhosted.org/packages/c9/ed/1d97f7e3561e09757a196231edccc1bcf59d55ddccefa2afc9c615abd8e0/kiwisolver-1.4.8-cp312-cp312-manylinux_2_12_i686.manylinux2010_i686.manylinux_2_17_i686.manylinux2014_i686.whl", hash = "sha256:111793b232842991be367ed828076b03d96202c19221b5ebab421ce8bcad016f", size = 1378443, upload-time = "2024-12-24T18:29:22.843Z" },
    { url = "https://files.pythonhosted.org/packages/29/61/39d30b99954e6b46f760e6289c12fede2ab96a254c443639052d1b573fbc/kiwisolver-1.4.8-cp312-cp312-manylinux_2_17_aarch64.manylinux2014_aarch64.whl", hash = "sha256:257af1622860e51b1a9d0ce387bf5c2c4f36a90594cb9514f55b074bcc787cfc", size = 1472728, upload-time = "2024-12-24T18:29:24.463Z" },
    { url = "https://files.pythonhosted.org/packages/0c/3e/804163b932f7603ef256e4a715e5843a9600802bb23a68b4e08c8c0ff61d/kiwisolver-1.4.8-cp312-cp312-manylinux_2_17_ppc64le.manylinux2014_ppc64le.whl", hash = "sha256:69b5637c3f316cab1ec1c9a12b8c5f4750a4c4b71af9157645bf32830e39c03a", size = 1478388, upload-time = "2024-12-24T18:29:25.776Z" },
    { url = "https://files.pythonhosted.org/packages/8a/9e/60eaa75169a154700be74f875a4d9961b11ba048bef315fbe89cb6999056/kiwisolver-1.4.8-cp312-cp312-manylinux_2_17_s390x.manylinux2014_s390x.whl", hash = "sha256:782bb86f245ec18009890e7cb8d13a5ef54dcf2ebe18ed65f795e635a96a1c6a", size = 1413849, upload-time = "2024-12-24T18:29:27.202Z" },
    { url = "https://files.pythonhosted.org/packages/bc/b3/9458adb9472e61a998c8c4d95cfdfec91c73c53a375b30b1428310f923e4/kiwisolver-1.4.8-cp312-cp312-manylinux_2_17_x86_64.manylinux2014_x86_64.whl", hash = "sha256:cc978a80a0db3a66d25767b03688f1147a69e6237175c0f4ffffaaedf744055a", size = 1475533, upload-time = "2024-12-24T18:29:28.638Z" },
    { url = "https://files.pythonhosted.org/packages/e4/7a/0a42d9571e35798de80aef4bb43a9b672aa7f8e58643d7bd1950398ffb0a/kiwisolver-1.4.8-cp312-cp312-musllinux_1_2_aarch64.whl", hash = "sha256:36dbbfd34838500a31f52c9786990d00150860e46cd5041386f217101350f0d3", size = 2268898, upload-time = "2024-12-24T18:29:30.368Z" },
    { url = "https://files.pythonhosted.org/packages/d9/07/1255dc8d80271400126ed8db35a1795b1a2c098ac3a72645075d06fe5c5d/kiwisolver-1.4.8-cp312-cp312-musllinux_1_2_i686.whl", hash = "sha256:eaa973f1e05131de5ff3569bbba7f5fd07ea0595d3870ed4a526d486fe57fa1b", size = 2425605, upload-time = "2024-12-24T18:29:33.151Z" },
    { url = "https://files.pythonhosted.org/packages/84/df/5a3b4cf13780ef6f6942df67b138b03b7e79e9f1f08f57c49957d5867f6e/kiwisolver-1.4.8-cp312-cp312-musllinux_1_2_ppc64le.whl", hash = "sha256:a66f60f8d0c87ab7f59b6fb80e642ebb29fec354a4dfad687ca4092ae69d04f4", size = 2375801, upload-time = "2024-12-24T18:29:34.584Z" },
    { url = "https://files.pythonhosted.org/packages/8f/10/2348d068e8b0f635c8c86892788dac7a6b5c0cb12356620ab575775aad89/kiwisolver-1.4.8-cp312-cp312-musllinux_1_2_s390x.whl", hash = "sha256:858416b7fb777a53f0c59ca08190ce24e9abbd3cffa18886a5781b8e3e26f65d", size = 2520077, upload-time = "2024-12-24T18:29:36.138Z" },
    { url = "https://files.pythonhosted.org/packages/32/d8/014b89fee5d4dce157d814303b0fce4d31385a2af4c41fed194b173b81ac/kiwisolver-1.4.8-cp312-cp312-musllinux_1_2_x86_64.whl", hash = "sha256:085940635c62697391baafaaeabdf3dd7a6c3643577dde337f4d66eba021b2b8", size = 2338410, upload-time = "2024-12-24T18:29:39.991Z" },
    { url = "https://files.pythonhosted.org/packages/bd/72/dfff0cc97f2a0776e1c9eb5bef1ddfd45f46246c6533b0191887a427bca5/kiwisolver-1.4.8-cp312-cp312-win_amd64.whl", hash = "sha256:01c3d31902c7db5fb6182832713d3b4122ad9317c2c5877d0539227d96bb2e50", size = 71853, upload-time = "2024-12-24T18:29:42.006Z" },
    { url = "https://files.pythonhosted.org/packages/dc/85/220d13d914485c0948a00f0b9eb419efaf6da81b7d72e88ce2391f7aed8d/kiwisolver-1.4.8-cp312-cp312-win_arm64.whl", hash = "sha256:a3c44cb68861de93f0c4a8175fbaa691f0aa22550c331fefef02b618a9dcb476", size = 65424, upload-time = "2024-12-24T18:29:44.38Z" },
    { url = "https://files.pythonhosted.org/packages/79/b3/e62464a652f4f8cd9006e13d07abad844a47df1e6537f73ddfbf1bc997ec/kiwisolver-1.4.8-cp313-cp313-macosx_10_13_universal2.whl", hash = "sha256:1c8ceb754339793c24aee1c9fb2485b5b1f5bb1c2c214ff13368431e51fc9a09", size = 124156, upload-time = "2024-12-24T18:29:45.368Z" },
    { url = "https://files.pythonhosted.org/packages/8d/2d/f13d06998b546a2ad4f48607a146e045bbe48030774de29f90bdc573df15/kiwisolver-1.4.8-cp313-cp313-macosx_10_13_x86_64.whl", hash = "sha256:54a62808ac74b5e55a04a408cda6156f986cefbcf0ada13572696b507cc92fa1", size = 66555, upload-time = "2024-12-24T18:29:46.37Z" },
    { url = "https://files.pythonhosted.org/packages/59/e3/b8bd14b0a54998a9fd1e8da591c60998dc003618cb19a3f94cb233ec1511/kiwisolver-1.4.8-cp313-cp313-macosx_11_0_arm64.whl", hash = "sha256:68269e60ee4929893aad82666821aaacbd455284124817af45c11e50a4b42e3c", size = 65071, upload-time = "2024-12-24T18:29:47.333Z" },
    { url = "https://files.pythonhosted.org/packages/f0/1c/6c86f6d85ffe4d0ce04228d976f00674f1df5dc893bf2dd4f1928748f187/kiwisolver-1.4.8-cp313-cp313-manylinux_2_12_i686.manylinux2010_i686.manylinux_2_17_i686.manylinux2014_i686.whl", hash = "sha256:34d142fba9c464bc3bbfeff15c96eab0e7310343d6aefb62a79d51421fcc5f1b", size = 1378053, upload-time = "2024-12-24T18:29:49.636Z" },
    { url = "https://files.pythonhosted.org/packages/4e/b9/1c6e9f6dcb103ac5cf87cb695845f5fa71379021500153566d8a8a9fc291/kiwisolver-1.4.8-cp313-cp313-manylinux_2_17_aarch64.manylinux2014_aarch64.whl", hash = "sha256:3ddc373e0eef45b59197de815b1b28ef89ae3955e7722cc9710fb91cd77b7f47", size = 1472278, upload-time = "2024-12-24T18:29:51.164Z" },
    { url = "https://files.pythonhosted.org/packages/ee/81/aca1eb176de671f8bda479b11acdc42c132b61a2ac861c883907dde6debb/kiwisolver-1.4.8-cp313-cp313-manylinux_2_17_ppc64le.manylinux2014_ppc64le.whl", hash = "sha256:77e6f57a20b9bd4e1e2cedda4d0b986ebd0216236f0106e55c28aea3d3d69b16", size = 1478139, upload-time = "2024-12-24T18:29:52.594Z" },
    { url = "https://files.pythonhosted.org/packages/49/f4/e081522473671c97b2687d380e9e4c26f748a86363ce5af48b4a28e48d06/kiwisolver-1.4.8-cp313-cp313-manylinux_2_17_s390x.manylinux2014_s390x.whl", hash = "sha256:08e77738ed7538f036cd1170cbed942ef749137b1311fa2bbe2a7fda2f6bf3cc", size = 1413517, upload-time = "2024-12-24T18:29:53.941Z" },
    { url = "https://files.pythonhosted.org/packages/8f/e9/6a7d025d8da8c4931522922cd706105aa32b3291d1add8c5427cdcd66e63/kiwisolver-1.4.8-cp313-cp313-manylinux_2_17_x86_64.manylinux2014_x86_64.whl", hash = "sha256:a5ce1e481a74b44dd5e92ff03ea0cb371ae7a0268318e202be06c8f04f4f1246", size = 1474952, upload-time = "2024-12-24T18:29:56.523Z" },
    { url = "https://files.pythonhosted.org/packages/82/13/13fa685ae167bee5d94b415991c4fc7bb0a1b6ebea6e753a87044b209678/kiwisolver-1.4.8-cp313-cp313-musllinux_1_2_aarch64.whl", hash = "sha256:fc2ace710ba7c1dfd1a3b42530b62b9ceed115f19a1656adefce7b1782a37794", size = 2269132, upload-time = "2024-12-24T18:29:57.989Z" },
    { url = "https://files.pythonhosted.org/packages/ef/92/bb7c9395489b99a6cb41d502d3686bac692586db2045adc19e45ee64ed23/kiwisolver-1.4.8-cp313-cp313-musllinux_1_2_i686.whl", hash = "sha256:3452046c37c7692bd52b0e752b87954ef86ee2224e624ef7ce6cb21e8c41cc1b", size = 2425997, upload-time = "2024-12-24T18:29:59.393Z" },
    { url = "https://files.pythonhosted.org/packages/ed/12/87f0e9271e2b63d35d0d8524954145837dd1a6c15b62a2d8c1ebe0f182b4/kiwisolver-1.4.8-cp313-cp313-musllinux_1_2_ppc64le.whl", hash = "sha256:7e9a60b50fe8b2ec6f448fe8d81b07e40141bfced7f896309df271a0b92f80f3", size = 2376060, upload-time = "2024-12-24T18:30:01.338Z" },
    { url = "https://files.pythonhosted.org/packages/02/6e/c8af39288edbce8bf0fa35dee427b082758a4b71e9c91ef18fa667782138/kiwisolver-1.4.8-cp313-cp313-musllinux_1_2_s390x.whl", hash = "sha256:918139571133f366e8362fa4a297aeba86c7816b7ecf0bc79168080e2bd79957", size = 2520471, upload-time = "2024-12-24T18:30:04.574Z" },
    { url = "https://files.pythonhosted.org/packages/13/78/df381bc7b26e535c91469f77f16adcd073beb3e2dd25042efd064af82323/kiwisolver-1.4.8-cp313-cp313-musllinux_1_2_x86_64.whl", hash = "sha256:e063ef9f89885a1d68dd8b2e18f5ead48653176d10a0e324e3b0030e3a69adeb", size = 2338793, upload-time = "2024-12-24T18:30:06.25Z" },
    { url = "https://files.pythonhosted.org/packages/d0/dc/c1abe38c37c071d0fc71c9a474fd0b9ede05d42f5a458d584619cfd2371a/kiwisolver-1.4.8-cp313-cp313-win_amd64.whl", hash = "sha256:a17b7c4f5b2c51bb68ed379defd608a03954a1845dfed7cc0117f1cc8a9b7fd2", size = 71855, upload-time = "2024-12-24T18:30:07.535Z" },
    { url = "https://files.pythonhosted.org/packages/a0/b6/21529d595b126ac298fdd90b705d87d4c5693de60023e0efcb4f387ed99e/kiwisolver-1.4.8-cp313-cp313-win_arm64.whl", hash = "sha256:3cd3bc628b25f74aedc6d374d5babf0166a92ff1317f46267f12d2ed54bc1d30", size = 65430, upload-time = "2024-12-24T18:30:08.504Z" },
    { url = "https://files.pythonhosted.org/packages/34/bd/b89380b7298e3af9b39f49334e3e2a4af0e04819789f04b43d560516c0c8/kiwisolver-1.4.8-cp313-cp313t-macosx_10_13_universal2.whl", hash = "sha256:370fd2df41660ed4e26b8c9d6bbcad668fbe2560462cba151a721d49e5b6628c", size = 126294, upload-time = "2024-12-24T18:30:09.508Z" },
    { url = "https://files.pythonhosted.org/packages/83/41/5857dc72e5e4148eaac5aa76e0703e594e4465f8ab7ec0fc60e3a9bb8fea/kiwisolver-1.4.8-cp313-cp313t-macosx_10_13_x86_64.whl", hash = "sha256:84a2f830d42707de1d191b9490ac186bf7997a9495d4e9072210a1296345f7dc", size = 67736, upload-time = "2024-12-24T18:30:11.039Z" },
    { url = "https://files.pythonhosted.org/packages/e1/d1/be059b8db56ac270489fb0b3297fd1e53d195ba76e9bbb30e5401fa6b759/kiwisolver-1.4.8-cp313-cp313t-macosx_11_0_arm64.whl", hash = "sha256:7a3ad337add5148cf51ce0b55642dc551c0b9d6248458a757f98796ca7348712", size = 66194, upload-time = "2024-12-24T18:30:14.886Z" },
    { url = "https://files.pythonhosted.org/packages/e1/83/4b73975f149819eb7dcf9299ed467eba068ecb16439a98990dcb12e63fdd/kiwisolver-1.4.8-cp313-cp313t-manylinux_2_12_i686.manylinux2010_i686.manylinux_2_17_i686.manylinux2014_i686.whl", hash = "sha256:7506488470f41169b86d8c9aeff587293f530a23a23a49d6bc64dab66bedc71e", size = 1465942, upload-time = "2024-12-24T18:30:18.927Z" },
    { url = "https://files.pythonhosted.org/packages/c7/2c/30a5cdde5102958e602c07466bce058b9d7cb48734aa7a4327261ac8e002/kiwisolver-1.4.8-cp313-cp313t-manylinux_2_17_aarch64.manylinux2014_aarch64.whl", hash = "sha256:2f0121b07b356a22fb0414cec4666bbe36fd6d0d759db3d37228f496ed67c880", size = 1595341, upload-time = "2024-12-24T18:30:22.102Z" },
    { url = "https://files.pythonhosted.org/packages/ff/9b/1e71db1c000385aa069704f5990574b8244cce854ecd83119c19e83c9586/kiwisolver-1.4.8-cp313-cp313t-manylinux_2_17_ppc64le.manylinux2014_ppc64le.whl", hash = "sha256:d6d6bd87df62c27d4185de7c511c6248040afae67028a8a22012b010bc7ad062", size = 1598455, upload-time = "2024-12-24T18:30:24.947Z" },
    { url = "https://files.pythonhosted.org/packages/85/92/c8fec52ddf06231b31cbb779af77e99b8253cd96bd135250b9498144c78b/kiwisolver-1.4.8-cp313-cp313t-manylinux_2_17_s390x.manylinux2014_s390x.whl", hash = "sha256:291331973c64bb9cce50bbe871fb2e675c4331dab4f31abe89f175ad7679a4d7", size = 1522138, upload-time = "2024-12-24T18:30:26.286Z" },
    { url = "https://files.pythonhosted.org/packages/0b/51/9eb7e2cd07a15d8bdd976f6190c0164f92ce1904e5c0c79198c4972926b7/kiwisolver-1.4.8-cp313-cp313t-manylinux_2_17_x86_64.manylinux2014_x86_64.whl", hash = "sha256:893f5525bb92d3d735878ec00f781b2de998333659507d29ea4466208df37bed", size = 1582857, upload-time = "2024-12-24T18:30:28.86Z" },
    { url = "https://files.pythonhosted.org/packages/0f/95/c5a00387a5405e68ba32cc64af65ce881a39b98d73cc394b24143bebc5b8/kiwisolver-1.4.8-cp313-cp313t-musllinux_1_2_aarch64.whl", hash = "sha256:b47a465040146981dc9db8647981b8cb96366fbc8d452b031e4f8fdffec3f26d", size = 2293129, upload-time = "2024-12-24T18:30:30.34Z" },
    { url = "https://files.pythonhosted.org/packages/44/83/eeb7af7d706b8347548313fa3a3a15931f404533cc54fe01f39e830dd231/kiwisolver-1.4.8-cp313-cp313t-musllinux_1_2_i686.whl", hash = "sha256:99cea8b9dd34ff80c521aef46a1dddb0dcc0283cf18bde6d756f1e6f31772165", size = 2421538, upload-time = "2024-12-24T18:30:33.334Z" },
    { url = "https://files.pythonhosted.org/packages/05/f9/27e94c1b3eb29e6933b6986ffc5fa1177d2cd1f0c8efc5f02c91c9ac61de/kiwisolver-1.4.8-cp313-cp313t-musllinux_1_2_ppc64le.whl", hash = "sha256:151dffc4865e5fe6dafce5480fab84f950d14566c480c08a53c663a0020504b6", size = 2390661, upload-time = "2024-12-24T18:30:34.939Z" },
    { url = "https://files.pythonhosted.org/packages/d9/d4/3c9735faa36ac591a4afcc2980d2691000506050b7a7e80bcfe44048daa7/kiwisolver-1.4.8-cp313-cp313t-musllinux_1_2_s390x.whl", hash = "sha256:577facaa411c10421314598b50413aa1ebcf5126f704f1e5d72d7e4e9f020d90", size = 2546710, upload-time = "2024-12-24T18:30:37.281Z" },
    { url = "https://files.pythonhosted.org/packages/4c/fa/be89a49c640930180657482a74970cdcf6f7072c8d2471e1babe17a222dc/kiwisolver-1.4.8-cp313-cp313t-musllinux_1_2_x86_64.whl", hash = "sha256:be4816dc51c8a471749d664161b434912eee82f2ea66bd7628bd14583a833e85", size = 2349213, upload-time = "2024-12-24T18:30:40.019Z" },
]

[[package]]
name = "linkify-it-py"
version = "2.0.3"
source = { registry = "https://pypi.org/simple" }
dependencies = [
    { name = "uc-micro-py" },
]
sdist = { url = "https://files.pythonhosted.org/packages/2a/ae/bb56c6828e4797ba5a4821eec7c43b8bf40f69cda4d4f5f8c8a2810ec96a/linkify-it-py-2.0.3.tar.gz", hash = "sha256:68cda27e162e9215c17d786649d1da0021a451bdc436ef9e0fa0ba5234b9b048", size = 27946, upload-time = "2024-02-04T14:48:04.179Z" }
wheels = [
    { url = "https://files.pythonhosted.org/packages/04/1e/b832de447dee8b582cac175871d2f6c3d5077cc56d5575cadba1fd1cccfa/linkify_it_py-2.0.3-py3-none-any.whl", hash = "sha256:6bcbc417b0ac14323382aef5c5192c0075bf8a9d6b41820a2b66371eac6b6d79", size = 19820, upload-time = "2024-02-04T14:48:02.496Z" },
]

[[package]]
name = "loguru"
version = "0.7.3"
source = { registry = "https://pypi.org/simple" }
dependencies = [
    { name = "colorama", marker = "sys_platform == 'win32'" },
    { name = "win32-setctime", marker = "sys_platform == 'win32'" },
]
sdist = { url = "https://files.pythonhosted.org/packages/3a/05/a1dae3dffd1116099471c643b8924f5aa6524411dc6c63fdae648c4f1aca/loguru-0.7.3.tar.gz", hash = "sha256:19480589e77d47b8d85b2c827ad95d49bf31b0dcde16593892eb51dd18706eb6", size = 63559, upload-time = "2024-12-06T11:20:56.608Z" }
wheels = [
    { url = "https://files.pythonhosted.org/packages/0c/29/0348de65b8cc732daa3e33e67806420b2ae89bdce2b04af740289c5c6c8c/loguru-0.7.3-py3-none-any.whl", hash = "sha256:31a33c10c8e1e10422bfd431aeb5d351c7cf7fa671e3c4df004162264b28220c", size = 61595, upload-time = "2024-12-06T11:20:54.538Z" },
]

[[package]]
name = "lxml"
version = "6.0.0"
source = { registry = "https://pypi.org/simple" }
sdist = { url = "https://files.pythonhosted.org/packages/c5/ed/60eb6fa2923602fba988d9ca7c5cdbd7cf25faa795162ed538b527a35411/lxml-6.0.0.tar.gz", hash = "sha256:032e65120339d44cdc3efc326c9f660f5f7205f3a535c1fdbf898b29ea01fb72", size = 4096938, upload-time = "2025-06-26T16:28:19.373Z" }
wheels = [
    { url = "https://files.pythonhosted.org/packages/89/c3/d01d735c298d7e0ddcedf6f028bf556577e5ab4f4da45175ecd909c79378/lxml-6.0.0-cp312-cp312-macosx_10_13_universal2.whl", hash = "sha256:78718d8454a6e928470d511bf8ac93f469283a45c354995f7d19e77292f26108", size = 8429515, upload-time = "2025-06-26T16:26:06.776Z" },
    { url = "https://files.pythonhosted.org/packages/06/37/0e3eae3043d366b73da55a86274a590bae76dc45aa004b7042e6f97803b1/lxml-6.0.0-cp312-cp312-macosx_10_13_x86_64.whl", hash = "sha256:84ef591495ffd3f9dcabffd6391db7bb70d7230b5c35ef5148354a134f56f2be", size = 4601387, upload-time = "2025-06-26T16:26:09.511Z" },
    { url = "https://files.pythonhosted.org/packages/a3/28/e1a9a881e6d6e29dda13d633885d13acb0058f65e95da67841c8dd02b4a8/lxml-6.0.0-cp312-cp312-manylinux2010_i686.manylinux2014_i686.manylinux_2_12_i686.manylinux_2_17_i686.whl", hash = "sha256:2930aa001a3776c3e2601cb8e0a15d21b8270528d89cc308be4843ade546b9ab", size = 5228928, upload-time = "2025-06-26T16:26:12.337Z" },
    { url = "https://files.pythonhosted.org/packages/9a/55/2cb24ea48aa30c99f805921c1c7860c1f45c0e811e44ee4e6a155668de06/lxml-6.0.0-cp312-cp312-manylinux2014_aarch64.manylinux_2_17_aarch64.whl", hash = "sha256:219e0431ea8006e15005767f0351e3f7f9143e793e58519dc97fe9e07fae5563", size = 4952289, upload-time = "2025-06-28T18:47:25.602Z" },
    { url = "https://files.pythonhosted.org/packages/31/c0/b25d9528df296b9a3306ba21ff982fc5b698c45ab78b94d18c2d6ae71fd9/lxml-6.0.0-cp312-cp312-manylinux2014_x86_64.manylinux_2_17_x86_64.whl", hash = "sha256:bd5913b4972681ffc9718bc2d4c53cde39ef81415e1671ff93e9aa30b46595e7", size = 5111310, upload-time = "2025-06-28T18:47:28.136Z" },
    { url = "https://files.pythonhosted.org/packages/e9/af/681a8b3e4f668bea6e6514cbcb297beb6de2b641e70f09d3d78655f4f44c/lxml-6.0.0-cp312-cp312-manylinux_2_27_aarch64.manylinux_2_28_aarch64.whl", hash = "sha256:390240baeb9f415a82eefc2e13285016f9c8b5ad71ec80574ae8fa9605093cd7", size = 5025457, upload-time = "2025-06-26T16:26:15.068Z" },
    { url = "https://files.pythonhosted.org/packages/99/b6/3a7971aa05b7be7dfebc7ab57262ec527775c2c3c5b2f43675cac0458cad/lxml-6.0.0-cp312-cp312-manylinux_2_27_ppc64le.manylinux_2_28_ppc64le.whl", hash = "sha256:d6e200909a119626744dd81bae409fc44134389e03fbf1d68ed2a55a2fb10991", size = 5657016, upload-time = "2025-07-03T19:19:06.008Z" },
    { url = "https://files.pythonhosted.org/packages/69/f8/693b1a10a891197143c0673fcce5b75fc69132afa81a36e4568c12c8faba/lxml-6.0.0-cp312-cp312-manylinux_2_27_x86_64.manylinux_2_28_x86_64.whl", hash = "sha256:ca50bd612438258a91b5b3788c6621c1f05c8c478e7951899f492be42defc0da", size = 5257565, upload-time = "2025-06-26T16:26:17.906Z" },
    { url = "https://files.pythonhosted.org/packages/a8/96/e08ff98f2c6426c98c8964513c5dab8d6eb81dadcd0af6f0c538ada78d33/lxml-6.0.0-cp312-cp312-manylinux_2_31_armv7l.whl", hash = "sha256:c24b8efd9c0f62bad0439283c2c795ef916c5a6b75f03c17799775c7ae3c0c9e", size = 4713390, upload-time = "2025-06-26T16:26:20.292Z" },
    { url = "https://files.pythonhosted.org/packages/a8/83/6184aba6cc94d7413959f6f8f54807dc318fdcd4985c347fe3ea6937f772/lxml-6.0.0-cp312-cp312-musllinux_1_2_aarch64.whl", hash = "sha256:afd27d8629ae94c5d863e32ab0e1d5590371d296b87dae0a751fb22bf3685741", size = 5066103, upload-time = "2025-06-26T16:26:22.765Z" },
    { url = "https://files.pythonhosted.org/packages/ee/01/8bf1f4035852d0ff2e36a4d9aacdbcc57e93a6cd35a54e05fa984cdf73ab/lxml-6.0.0-cp312-cp312-musllinux_1_2_armv7l.whl", hash = "sha256:54c4855eabd9fc29707d30141be99e5cd1102e7d2258d2892314cf4c110726c3", size = 4791428, upload-time = "2025-06-26T16:26:26.461Z" },
    { url = "https://files.pythonhosted.org/packages/29/31/c0267d03b16954a85ed6b065116b621d37f559553d9339c7dcc4943a76f1/lxml-6.0.0-cp312-cp312-musllinux_1_2_ppc64le.whl", hash = "sha256:c907516d49f77f6cd8ead1322198bdfd902003c3c330c77a1c5f3cc32a0e4d16", size = 5678523, upload-time = "2025-07-03T19:19:09.837Z" },
    { url = "https://files.pythonhosted.org/packages/5c/f7/5495829a864bc5f8b0798d2b52a807c89966523140f3d6fa3a58ab6720ea/lxml-6.0.0-cp312-cp312-musllinux_1_2_x86_64.whl", hash = "sha256:36531f81c8214e293097cd2b7873f178997dae33d3667caaae8bdfb9666b76c0", size = 5281290, upload-time = "2025-06-26T16:26:29.406Z" },
    { url = "https://files.pythonhosted.org/packages/79/56/6b8edb79d9ed294ccc4e881f4db1023af56ba451909b9ce79f2a2cd7c532/lxml-6.0.0-cp312-cp312-win32.whl", hash = "sha256:690b20e3388a7ec98e899fd54c924e50ba6693874aa65ef9cb53de7f7de9d64a", size = 3613495, upload-time = "2025-06-26T16:26:31.588Z" },
    { url = "https://files.pythonhosted.org/packages/0b/1e/cc32034b40ad6af80b6fd9b66301fc0f180f300002e5c3eb5a6110a93317/lxml-6.0.0-cp312-cp312-win_amd64.whl", hash = "sha256:310b719b695b3dd442cdfbbe64936b2f2e231bb91d998e99e6f0daf991a3eba3", size = 4014711, upload-time = "2025-06-26T16:26:33.723Z" },
    { url = "https://files.pythonhosted.org/packages/55/10/dc8e5290ae4c94bdc1a4c55865be7e1f31dfd857a88b21cbba68b5fea61b/lxml-6.0.0-cp312-cp312-win_arm64.whl", hash = "sha256:8cb26f51c82d77483cdcd2b4a53cda55bbee29b3c2f3ddeb47182a2a9064e4eb", size = 3674431, upload-time = "2025-06-26T16:26:35.959Z" },
    { url = "https://files.pythonhosted.org/packages/79/21/6e7c060822a3c954ff085e5e1b94b4a25757c06529eac91e550f3f5cd8b8/lxml-6.0.0-cp313-cp313-macosx_10_13_universal2.whl", hash = "sha256:6da7cd4f405fd7db56e51e96bff0865b9853ae70df0e6720624049da76bde2da", size = 8414372, upload-time = "2025-06-26T16:26:39.079Z" },
    { url = "https://files.pythonhosted.org/packages/a4/f6/051b1607a459db670fc3a244fa4f06f101a8adf86cda263d1a56b3a4f9d5/lxml-6.0.0-cp313-cp313-macosx_10_13_x86_64.whl", hash = "sha256:b34339898bb556a2351a1830f88f751679f343eabf9cf05841c95b165152c9e7", size = 4593940, upload-time = "2025-06-26T16:26:41.891Z" },
    { url = "https://files.pythonhosted.org/packages/8e/74/dd595d92a40bda3c687d70d4487b2c7eff93fd63b568acd64fedd2ba00fe/lxml-6.0.0-cp313-cp313-manylinux2010_i686.manylinux2014_i686.manylinux_2_12_i686.manylinux_2_17_i686.whl", hash = "sha256:51a5e4c61a4541bd1cd3ba74766d0c9b6c12d6a1a4964ef60026832aac8e79b3", size = 5214329, upload-time = "2025-06-26T16:26:44.669Z" },
    { url = "https://files.pythonhosted.org/packages/52/46/3572761efc1bd45fcafb44a63b3b0feeb5b3f0066886821e94b0254f9253/lxml-6.0.0-cp313-cp313-manylinux2014_aarch64.manylinux_2_17_aarch64.whl", hash = "sha256:d18a25b19ca7307045581b18b3ec9ead2b1db5ccd8719c291f0cd0a5cec6cb81", size = 4947559, upload-time = "2025-06-28T18:47:31.091Z" },
    { url = "https://files.pythonhosted.org/packages/94/8a/5e40de920e67c4f2eef9151097deb9b52d86c95762d8ee238134aff2125d/lxml-6.0.0-cp313-cp313-manylinux2014_x86_64.manylinux_2_17_x86_64.whl", hash = "sha256:d4f0c66df4386b75d2ab1e20a489f30dc7fd9a06a896d64980541506086be1f1", size = 5102143, upload-time = "2025-06-28T18:47:33.612Z" },
    { url = "https://files.pythonhosted.org/packages/7c/4b/20555bdd75d57945bdabfbc45fdb1a36a1a0ff9eae4653e951b2b79c9209/lxml-6.0.0-cp313-cp313-manylinux_2_27_aarch64.manylinux_2_28_aarch64.whl", hash = "sha256:9f4b481b6cc3a897adb4279216695150bbe7a44c03daba3c894f49d2037e0a24", size = 5021931, upload-time = "2025-06-26T16:26:47.503Z" },
    { url = "https://files.pythonhosted.org/packages/b6/6e/cf03b412f3763d4ca23b25e70c96a74cfece64cec3addf1c4ec639586b13/lxml-6.0.0-cp313-cp313-manylinux_2_27_ppc64le.manylinux_2_28_ppc64le.whl", hash = "sha256:8a78d6c9168f5bcb20971bf3329c2b83078611fbe1f807baadc64afc70523b3a", size = 5645469, upload-time = "2025-07-03T19:19:13.32Z" },
    { url = "https://files.pythonhosted.org/packages/d4/dd/39c8507c16db6031f8c1ddf70ed95dbb0a6d466a40002a3522c128aba472/lxml-6.0.0-cp313-cp313-manylinux_2_27_x86_64.manylinux_2_28_x86_64.whl", hash = "sha256:2ae06fbab4f1bb7db4f7c8ca9897dc8db4447d1a2b9bee78474ad403437bcc29", size = 5247467, upload-time = "2025-06-26T16:26:49.998Z" },
    { url = "https://files.pythonhosted.org/packages/4d/56/732d49def0631ad633844cfb2664563c830173a98d5efd9b172e89a4800d/lxml-6.0.0-cp313-cp313-manylinux_2_31_armv7l.whl", hash = "sha256:1fa377b827ca2023244a06554c6e7dc6828a10aaf74ca41965c5d8a4925aebb4", size = 4720601, upload-time = "2025-06-26T16:26:52.564Z" },
    { url = "https://files.pythonhosted.org/packages/8f/7f/6b956fab95fa73462bca25d1ea7fc8274ddf68fb8e60b78d56c03b65278e/lxml-6.0.0-cp313-cp313-musllinux_1_2_aarch64.whl", hash = "sha256:1676b56d48048a62ef77a250428d1f31f610763636e0784ba67a9740823988ca", size = 5060227, upload-time = "2025-06-26T16:26:55.054Z" },
    { url = "https://files.pythonhosted.org/packages/97/06/e851ac2924447e8b15a294855caf3d543424364a143c001014d22c8ca94c/lxml-6.0.0-cp313-cp313-musllinux_1_2_armv7l.whl", hash = "sha256:0e32698462aacc5c1cf6bdfebc9c781821b7e74c79f13e5ffc8bfe27c42b1abf", size = 4790637, upload-time = "2025-06-26T16:26:57.384Z" },
    { url = "https://files.pythonhosted.org/packages/06/d4/fd216f3cd6625022c25b336c7570d11f4a43adbaf0a56106d3d496f727a7/lxml-6.0.0-cp313-cp313-musllinux_1_2_ppc64le.whl", hash = "sha256:4d6036c3a296707357efb375cfc24bb64cd955b9ec731abf11ebb1e40063949f", size = 5662049, upload-time = "2025-07-03T19:19:16.409Z" },
    { url = "https://files.pythonhosted.org/packages/52/03/0e764ce00b95e008d76b99d432f1807f3574fb2945b496a17807a1645dbd/lxml-6.0.0-cp313-cp313-musllinux_1_2_x86_64.whl", hash = "sha256:7488a43033c958637b1a08cddc9188eb06d3ad36582cebc7d4815980b47e27ef", size = 5272430, upload-time = "2025-06-26T16:27:00.031Z" },
    { url = "https://files.pythonhosted.org/packages/5f/01/d48cc141bc47bc1644d20fe97bbd5e8afb30415ec94f146f2f76d0d9d098/lxml-6.0.0-cp313-cp313-win32.whl", hash = "sha256:5fcd7d3b1d8ecb91445bd71b9c88bdbeae528fefee4f379895becfc72298d181", size = 3612896, upload-time = "2025-06-26T16:27:04.251Z" },
    { url = "https://files.pythonhosted.org/packages/f4/87/6456b9541d186ee7d4cb53bf1b9a0d7f3b1068532676940fdd594ac90865/lxml-6.0.0-cp313-cp313-win_amd64.whl", hash = "sha256:2f34687222b78fff795feeb799a7d44eca2477c3d9d3a46ce17d51a4f383e32e", size = 4013132, upload-time = "2025-06-26T16:27:06.415Z" },
    { url = "https://files.pythonhosted.org/packages/b7/42/85b3aa8f06ca0d24962f8100f001828e1f1f1a38c954c16e71154ed7d53a/lxml-6.0.0-cp313-cp313-win_arm64.whl", hash = "sha256:21db1ec5525780fd07251636eb5f7acb84003e9382c72c18c542a87c416ade03", size = 3672642, upload-time = "2025-06-26T16:27:09.888Z" },
]

[[package]]
name = "markdown-it-py"
version = "3.0.0"
source = { registry = "https://pypi.org/simple" }
dependencies = [
    { name = "mdurl" },
]
sdist = { url = "https://files.pythonhosted.org/packages/38/71/3b932df36c1a044d397a1f92d1cf91ee0a503d91e470cbd670aa66b07ed0/markdown-it-py-3.0.0.tar.gz", hash = "sha256:e3f60a94fa066dc52ec76661e37c851cb232d92f9886b15cb560aaada2df8feb", size = 74596, upload-time = "2023-06-03T06:41:14.443Z" }
wheels = [
    { url = "https://files.pythonhosted.org/packages/42/d7/1ec15b46af6af88f19b8e5ffea08fa375d433c998b8a7639e76935c14f1f/markdown_it_py-3.0.0-py3-none-any.whl", hash = "sha256:355216845c60bd96232cd8d8c40e8f9765cc86f46880e43a8fd22dc1a1a8cab1", size = 87528, upload-time = "2023-06-03T06:41:11.019Z" },
]

[[package]]
name = "markupsafe"
version = "3.0.2"
source = { registry = "https://pypi.org/simple" }
sdist = { url = "https://files.pythonhosted.org/packages/b2/97/5d42485e71dfc078108a86d6de8fa46db44a1a9295e89c5d6d4a06e23a62/markupsafe-3.0.2.tar.gz", hash = "sha256:ee55d3edf80167e48ea11a923c7386f4669df67d7994554387f84e7d8b0a2bf0", size = 20537, upload-time = "2024-10-18T15:21:54.129Z" }
wheels = [
    { url = "https://files.pythonhosted.org/packages/22/09/d1f21434c97fc42f09d290cbb6350d44eb12f09cc62c9476effdb33a18aa/MarkupSafe-3.0.2-cp312-cp312-macosx_10_13_universal2.whl", hash = "sha256:9778bd8ab0a994ebf6f84c2b949e65736d5575320a17ae8984a77fab08db94cf", size = 14274, upload-time = "2024-10-18T15:21:13.777Z" },
    { url = "https://files.pythonhosted.org/packages/6b/b0/18f76bba336fa5aecf79d45dcd6c806c280ec44538b3c13671d49099fdd0/MarkupSafe-3.0.2-cp312-cp312-macosx_11_0_arm64.whl", hash = "sha256:846ade7b71e3536c4e56b386c2a47adf5741d2d8b94ec9dc3e92e5e1ee1e2225", size = 12348, upload-time = "2024-10-18T15:21:14.822Z" },
    { url = "https://files.pythonhosted.org/packages/e0/25/dd5c0f6ac1311e9b40f4af06c78efde0f3b5cbf02502f8ef9501294c425b/MarkupSafe-3.0.2-cp312-cp312-manylinux_2_17_aarch64.manylinux2014_aarch64.whl", hash = "sha256:1c99d261bd2d5f6b59325c92c73df481e05e57f19837bdca8413b9eac4bd8028", size = 24149, upload-time = "2024-10-18T15:21:15.642Z" },
    { url = "https://files.pythonhosted.org/packages/f3/f0/89e7aadfb3749d0f52234a0c8c7867877876e0a20b60e2188e9850794c17/MarkupSafe-3.0.2-cp312-cp312-manylinux_2_17_x86_64.manylinux2014_x86_64.whl", hash = "sha256:e17c96c14e19278594aa4841ec148115f9c7615a47382ecb6b82bd8fea3ab0c8", size = 23118, upload-time = "2024-10-18T15:21:17.133Z" },
    { url = "https://files.pythonhosted.org/packages/d5/da/f2eeb64c723f5e3777bc081da884b414671982008c47dcc1873d81f625b6/MarkupSafe-3.0.2-cp312-cp312-manylinux_2_5_i686.manylinux1_i686.manylinux_2_17_i686.manylinux2014_i686.whl", hash = "sha256:88416bd1e65dcea10bc7569faacb2c20ce071dd1f87539ca2ab364bf6231393c", size = 22993, upload-time = "2024-10-18T15:21:18.064Z" },
    { url = "https://files.pythonhosted.org/packages/da/0e/1f32af846df486dce7c227fe0f2398dc7e2e51d4a370508281f3c1c5cddc/MarkupSafe-3.0.2-cp312-cp312-musllinux_1_2_aarch64.whl", hash = "sha256:2181e67807fc2fa785d0592dc2d6206c019b9502410671cc905d132a92866557", size = 24178, upload-time = "2024-10-18T15:21:18.859Z" },
    { url = "https://files.pythonhosted.org/packages/c4/f6/bb3ca0532de8086cbff5f06d137064c8410d10779c4c127e0e47d17c0b71/MarkupSafe-3.0.2-cp312-cp312-musllinux_1_2_i686.whl", hash = "sha256:52305740fe773d09cffb16f8ed0427942901f00adedac82ec8b67752f58a1b22", size = 23319, upload-time = "2024-10-18T15:21:19.671Z" },
    { url = "https://files.pythonhosted.org/packages/a2/82/8be4c96ffee03c5b4a034e60a31294daf481e12c7c43ab8e34a1453ee48b/MarkupSafe-3.0.2-cp312-cp312-musllinux_1_2_x86_64.whl", hash = "sha256:ad10d3ded218f1039f11a75f8091880239651b52e9bb592ca27de44eed242a48", size = 23352, upload-time = "2024-10-18T15:21:20.971Z" },
    { url = "https://files.pythonhosted.org/packages/51/ae/97827349d3fcffee7e184bdf7f41cd6b88d9919c80f0263ba7acd1bbcb18/MarkupSafe-3.0.2-cp312-cp312-win32.whl", hash = "sha256:0f4ca02bea9a23221c0182836703cbf8930c5e9454bacce27e767509fa286a30", size = 15097, upload-time = "2024-10-18T15:21:22.646Z" },
    { url = "https://files.pythonhosted.org/packages/c1/80/a61f99dc3a936413c3ee4e1eecac96c0da5ed07ad56fd975f1a9da5bc630/MarkupSafe-3.0.2-cp312-cp312-win_amd64.whl", hash = "sha256:8e06879fc22a25ca47312fbe7c8264eb0b662f6db27cb2d3bbbc74b1df4b9b87", size = 15601, upload-time = "2024-10-18T15:21:23.499Z" },
    { url = "https://files.pythonhosted.org/packages/83/0e/67eb10a7ecc77a0c2bbe2b0235765b98d164d81600746914bebada795e97/MarkupSafe-3.0.2-cp313-cp313-macosx_10_13_universal2.whl", hash = "sha256:ba9527cdd4c926ed0760bc301f6728ef34d841f405abf9d4f959c478421e4efd", size = 14274, upload-time = "2024-10-18T15:21:24.577Z" },
    { url = "https://files.pythonhosted.org/packages/2b/6d/9409f3684d3335375d04e5f05744dfe7e9f120062c9857df4ab490a1031a/MarkupSafe-3.0.2-cp313-cp313-macosx_11_0_arm64.whl", hash = "sha256:f8b3d067f2e40fe93e1ccdd6b2e1d16c43140e76f02fb1319a05cf2b79d99430", size = 12352, upload-time = "2024-10-18T15:21:25.382Z" },
    { url = "https://files.pythonhosted.org/packages/d2/f5/6eadfcd3885ea85fe2a7c128315cc1bb7241e1987443d78c8fe712d03091/MarkupSafe-3.0.2-cp313-cp313-manylinux_2_17_aarch64.manylinux2014_aarch64.whl", hash = "sha256:569511d3b58c8791ab4c2e1285575265991e6d8f8700c7be0e88f86cb0672094", size = 24122, upload-time = "2024-10-18T15:21:26.199Z" },
    { url = "https://files.pythonhosted.org/packages/0c/91/96cf928db8236f1bfab6ce15ad070dfdd02ed88261c2afafd4b43575e9e9/MarkupSafe-3.0.2-cp313-cp313-manylinux_2_17_x86_64.manylinux2014_x86_64.whl", hash = "sha256:15ab75ef81add55874e7ab7055e9c397312385bd9ced94920f2802310c930396", size = 23085, upload-time = "2024-10-18T15:21:27.029Z" },
    { url = "https://files.pythonhosted.org/packages/c2/cf/c9d56af24d56ea04daae7ac0940232d31d5a8354f2b457c6d856b2057d69/MarkupSafe-3.0.2-cp313-cp313-manylinux_2_5_i686.manylinux1_i686.manylinux_2_17_i686.manylinux2014_i686.whl", hash = "sha256:f3818cb119498c0678015754eba762e0d61e5b52d34c8b13d770f0719f7b1d79", size = 22978, upload-time = "2024-10-18T15:21:27.846Z" },
    { url = "https://files.pythonhosted.org/packages/2a/9f/8619835cd6a711d6272d62abb78c033bda638fdc54c4e7f4272cf1c0962b/MarkupSafe-3.0.2-cp313-cp313-musllinux_1_2_aarch64.whl", hash = "sha256:cdb82a876c47801bb54a690c5ae105a46b392ac6099881cdfb9f6e95e4014c6a", size = 24208, upload-time = "2024-10-18T15:21:28.744Z" },
    { url = "https://files.pythonhosted.org/packages/f9/bf/176950a1792b2cd2102b8ffeb5133e1ed984547b75db47c25a67d3359f77/MarkupSafe-3.0.2-cp313-cp313-musllinux_1_2_i686.whl", hash = "sha256:cabc348d87e913db6ab4aa100f01b08f481097838bdddf7c7a84b7575b7309ca", size = 23357, upload-time = "2024-10-18T15:21:29.545Z" },
    { url = "https://files.pythonhosted.org/packages/ce/4f/9a02c1d335caabe5c4efb90e1b6e8ee944aa245c1aaaab8e8a618987d816/MarkupSafe-3.0.2-cp313-cp313-musllinux_1_2_x86_64.whl", hash = "sha256:444dcda765c8a838eaae23112db52f1efaf750daddb2d9ca300bcae1039adc5c", size = 23344, upload-time = "2024-10-18T15:21:30.366Z" },
    { url = "https://files.pythonhosted.org/packages/ee/55/c271b57db36f748f0e04a759ace9f8f759ccf22b4960c270c78a394f58be/MarkupSafe-3.0.2-cp313-cp313-win32.whl", hash = "sha256:bcf3e58998965654fdaff38e58584d8937aa3096ab5354d493c77d1fdd66d7a1", size = 15101, upload-time = "2024-10-18T15:21:31.207Z" },
    { url = "https://files.pythonhosted.org/packages/29/88/07df22d2dd4df40aba9f3e402e6dc1b8ee86297dddbad4872bd5e7b0094f/MarkupSafe-3.0.2-cp313-cp313-win_amd64.whl", hash = "sha256:e6a2a455bd412959b57a172ce6328d2dd1f01cb2135efda2e4576e8a23fa3b0f", size = 15603, upload-time = "2024-10-18T15:21:32.032Z" },
    { url = "https://files.pythonhosted.org/packages/62/6a/8b89d24db2d32d433dffcd6a8779159da109842434f1dd2f6e71f32f738c/MarkupSafe-3.0.2-cp313-cp313t-macosx_10_13_universal2.whl", hash = "sha256:b5a6b3ada725cea8a5e634536b1b01c30bcdcd7f9c6fff4151548d5bf6b3a36c", size = 14510, upload-time = "2024-10-18T15:21:33.625Z" },
    { url = "https://files.pythonhosted.org/packages/7a/06/a10f955f70a2e5a9bf78d11a161029d278eeacbd35ef806c3fd17b13060d/MarkupSafe-3.0.2-cp313-cp313t-macosx_11_0_arm64.whl", hash = "sha256:a904af0a6162c73e3edcb969eeeb53a63ceeb5d8cf642fade7d39e7963a22ddb", size = 12486, upload-time = "2024-10-18T15:21:34.611Z" },
    { url = "https://files.pythonhosted.org/packages/34/cf/65d4a571869a1a9078198ca28f39fba5fbb910f952f9dbc5220afff9f5e6/MarkupSafe-3.0.2-cp313-cp313t-manylinux_2_17_aarch64.manylinux2014_aarch64.whl", hash = "sha256:4aa4e5faecf353ed117801a068ebab7b7e09ffb6e1d5e412dc852e0da018126c", size = 25480, upload-time = "2024-10-18T15:21:35.398Z" },
    { url = "https://files.pythonhosted.org/packages/0c/e3/90e9651924c430b885468b56b3d597cabf6d72be4b24a0acd1fa0e12af67/MarkupSafe-3.0.2-cp313-cp313t-manylinux_2_17_x86_64.manylinux2014_x86_64.whl", hash = "sha256:c0ef13eaeee5b615fb07c9a7dadb38eac06a0608b41570d8ade51c56539e509d", size = 23914, upload-time = "2024-10-18T15:21:36.231Z" },
    { url = "https://files.pythonhosted.org/packages/66/8c/6c7cf61f95d63bb866db39085150df1f2a5bd3335298f14a66b48e92659c/MarkupSafe-3.0.2-cp313-cp313t-manylinux_2_5_i686.manylinux1_i686.manylinux_2_17_i686.manylinux2014_i686.whl", hash = "sha256:d16a81a06776313e817c951135cf7340a3e91e8c1ff2fac444cfd75fffa04afe", size = 23796, upload-time = "2024-10-18T15:21:37.073Z" },
    { url = "https://files.pythonhosted.org/packages/bb/35/cbe9238ec3f47ac9a7c8b3df7a808e7cb50fe149dc7039f5f454b3fba218/MarkupSafe-3.0.2-cp313-cp313t-musllinux_1_2_aarch64.whl", hash = "sha256:6381026f158fdb7c72a168278597a5e3a5222e83ea18f543112b2662a9b699c5", size = 25473, upload-time = "2024-10-18T15:21:37.932Z" },
    { url = "https://files.pythonhosted.org/packages/e6/32/7621a4382488aa283cc05e8984a9c219abad3bca087be9ec77e89939ded9/MarkupSafe-3.0.2-cp313-cp313t-musllinux_1_2_i686.whl", hash = "sha256:3d79d162e7be8f996986c064d1c7c817f6df3a77fe3d6859f6f9e7be4b8c213a", size = 24114, upload-time = "2024-10-18T15:21:39.799Z" },
    { url = "https://files.pythonhosted.org/packages/0d/80/0985960e4b89922cb5a0bac0ed39c5b96cbc1a536a99f30e8c220a996ed9/MarkupSafe-3.0.2-cp313-cp313t-musllinux_1_2_x86_64.whl", hash = "sha256:131a3c7689c85f5ad20f9f6fb1b866f402c445b220c19fe4308c0b147ccd2ad9", size = 24098, upload-time = "2024-10-18T15:21:40.813Z" },
    { url = "https://files.pythonhosted.org/packages/82/78/fedb03c7d5380df2427038ec8d973587e90561b2d90cd472ce9254cf348b/MarkupSafe-3.0.2-cp313-cp313t-win32.whl", hash = "sha256:ba8062ed2cf21c07a9e295d5b8a2a5ce678b913b45fdf68c32d95d6c1291e0b6", size = 15208, upload-time = "2024-10-18T15:21:41.814Z" },
    { url = "https://files.pythonhosted.org/packages/4f/65/6079a46068dfceaeabb5dcad6d674f5f5c61a6fa5673746f42a9f4c233b3/MarkupSafe-3.0.2-cp313-cp313t-win_amd64.whl", hash = "sha256:e444a31f8db13eb18ada366ab3cf45fd4b31e4db1236a4448f68778c1d1a5a2f", size = 15739, upload-time = "2024-10-18T15:21:42.784Z" },
]

[[package]]
name = "matplotlib"
version = "3.10.3"
source = { registry = "https://pypi.org/simple" }
dependencies = [
    { name = "contourpy" },
    { name = "cycler" },
    { name = "fonttools" },
    { name = "kiwisolver" },
    { name = "numpy" },
    { name = "packaging" },
    { name = "pillow" },
    { name = "pyparsing" },
    { name = "python-dateutil" },
]
sdist = { url = "https://files.pythonhosted.org/packages/26/91/d49359a21893183ed2a5b6c76bec40e0b1dcbf8ca148f864d134897cfc75/matplotlib-3.10.3.tar.gz", hash = "sha256:2f82d2c5bb7ae93aaaa4cd42aca65d76ce6376f83304fa3a630b569aca274df0", size = 34799811, upload-time = "2025-05-08T19:10:54.39Z" }
wheels = [
    { url = "https://files.pythonhosted.org/packages/eb/43/6b80eb47d1071f234ef0c96ca370c2ca621f91c12045f1401b5c9b28a639/matplotlib-3.10.3-cp312-cp312-macosx_10_13_x86_64.whl", hash = "sha256:0ab1affc11d1f495ab9e6362b8174a25afc19c081ba5b0775ef00533a4236eea", size = 8179689, upload-time = "2025-05-08T19:10:07.602Z" },
    { url = "https://files.pythonhosted.org/packages/0f/70/d61a591958325c357204870b5e7b164f93f2a8cca1dc6ce940f563909a13/matplotlib-3.10.3-cp312-cp312-macosx_11_0_arm64.whl", hash = "sha256:2a818d8bdcafa7ed2eed74487fdb071c09c1ae24152d403952adad11fa3c65b4", size = 8050466, upload-time = "2025-05-08T19:10:09.383Z" },
    { url = "https://files.pythonhosted.org/packages/e7/75/70c9d2306203148cc7902a961240c5927dd8728afedf35e6a77e105a2985/matplotlib-3.10.3-cp312-cp312-manylinux_2_17_aarch64.manylinux2014_aarch64.whl", hash = "sha256:748ebc3470c253e770b17d8b0557f0aa85cf8c63fd52f1a61af5b27ec0b7ffee", size = 8456252, upload-time = "2025-05-08T19:10:11.958Z" },
    { url = "https://files.pythonhosted.org/packages/c4/91/ba0ae1ff4b3f30972ad01cd4a8029e70a0ec3b8ea5be04764b128b66f763/matplotlib-3.10.3-cp312-cp312-manylinux_2_17_x86_64.manylinux2014_x86_64.whl", hash = "sha256:ed70453fd99733293ace1aec568255bc51c6361cb0da94fa5ebf0649fdb2150a", size = 8601321, upload-time = "2025-05-08T19:10:14.47Z" },
    { url = "https://files.pythonhosted.org/packages/d2/88/d636041eb54a84b889e11872d91f7cbf036b3b0e194a70fa064eb8b04f7a/matplotlib-3.10.3-cp312-cp312-musllinux_1_2_x86_64.whl", hash = "sha256:dbed9917b44070e55640bd13419de83b4c918e52d97561544814ba463811cbc7", size = 9406972, upload-time = "2025-05-08T19:10:16.569Z" },
    { url = "https://files.pythonhosted.org/packages/b1/79/0d1c165eac44405a86478082e225fce87874f7198300bbebc55faaf6d28d/matplotlib-3.10.3-cp312-cp312-win_amd64.whl", hash = "sha256:cf37d8c6ef1a48829443e8ba5227b44236d7fcaf7647caa3178a4ff9f7a5be05", size = 8067954, upload-time = "2025-05-08T19:10:18.663Z" },
    { url = "https://files.pythonhosted.org/packages/3b/c1/23cfb566a74c696a3b338d8955c549900d18fe2b898b6e94d682ca21e7c2/matplotlib-3.10.3-cp313-cp313-macosx_10_13_x86_64.whl", hash = "sha256:9f2efccc8dcf2b86fc4ee849eea5dcaecedd0773b30f47980dc0cbeabf26ec84", size = 8180318, upload-time = "2025-05-08T19:10:20.426Z" },
    { url = "https://files.pythonhosted.org/packages/6c/0c/02f1c3b66b30da9ee343c343acbb6251bef5b01d34fad732446eaadcd108/matplotlib-3.10.3-cp313-cp313-macosx_11_0_arm64.whl", hash = "sha256:3ddbba06a6c126e3301c3d272a99dcbe7f6c24c14024e80307ff03791a5f294e", size = 8051132, upload-time = "2025-05-08T19:10:22.569Z" },
    { url = "https://files.pythonhosted.org/packages/b4/ab/8db1a5ac9b3a7352fb914133001dae889f9fcecb3146541be46bed41339c/matplotlib-3.10.3-cp313-cp313-manylinux_2_17_aarch64.manylinux2014_aarch64.whl", hash = "sha256:748302b33ae9326995b238f606e9ed840bf5886ebafcb233775d946aa8107a15", size = 8457633, upload-time = "2025-05-08T19:10:24.749Z" },
    { url = "https://files.pythonhosted.org/packages/f5/64/41c4367bcaecbc03ef0d2a3ecee58a7065d0a36ae1aa817fe573a2da66d4/matplotlib-3.10.3-cp313-cp313-manylinux_2_17_x86_64.manylinux2014_x86_64.whl", hash = "sha256:a80fcccbef63302c0efd78042ea3c2436104c5b1a4d3ae20f864593696364ac7", size = 8601031, upload-time = "2025-05-08T19:10:27.03Z" },
    { url = "https://files.pythonhosted.org/packages/12/6f/6cc79e9e5ab89d13ed64da28898e40fe5b105a9ab9c98f83abd24e46d7d7/matplotlib-3.10.3-cp313-cp313-musllinux_1_2_x86_64.whl", hash = "sha256:55e46cbfe1f8586adb34f7587c3e4f7dedc59d5226719faf6cb54fc24f2fd52d", size = 9406988, upload-time = "2025-05-08T19:10:29.056Z" },
    { url = "https://files.pythonhosted.org/packages/b1/0f/eed564407bd4d935ffabf561ed31099ed609e19287409a27b6d336848653/matplotlib-3.10.3-cp313-cp313-win_amd64.whl", hash = "sha256:151d89cb8d33cb23345cd12490c76fd5d18a56581a16d950b48c6ff19bb2ab93", size = 8068034, upload-time = "2025-05-08T19:10:31.221Z" },
    { url = "https://files.pythonhosted.org/packages/3e/e5/2f14791ff69b12b09e9975e1d116d9578ac684460860ce542c2588cb7a1c/matplotlib-3.10.3-cp313-cp313t-macosx_10_13_x86_64.whl", hash = "sha256:c26dd9834e74d164d06433dc7be5d75a1e9890b926b3e57e74fa446e1a62c3e2", size = 8218223, upload-time = "2025-05-08T19:10:33.114Z" },
    { url = "https://files.pythonhosted.org/packages/5c/08/30a94afd828b6e02d0a52cae4a29d6e9ccfcf4c8b56cc28b021d3588873e/matplotlib-3.10.3-cp313-cp313t-macosx_11_0_arm64.whl", hash = "sha256:24853dad5b8c84c8c2390fc31ce4858b6df504156893292ce8092d190ef8151d", size = 8094985, upload-time = "2025-05-08T19:10:35.337Z" },
    { url = "https://files.pythonhosted.org/packages/89/44/f3bc6b53066c889d7a1a3ea8094c13af6a667c5ca6220ec60ecceec2dabe/matplotlib-3.10.3-cp313-cp313t-manylinux_2_17_aarch64.manylinux2014_aarch64.whl", hash = "sha256:68f7878214d369d7d4215e2a9075fef743be38fa401d32e6020bab2dfabaa566", size = 8483109, upload-time = "2025-05-08T19:10:37.611Z" },
    { url = "https://files.pythonhosted.org/packages/ba/c7/473bc559beec08ebee9f86ca77a844b65747e1a6c2691e8c92e40b9f42a8/matplotlib-3.10.3-cp313-cp313t-manylinux_2_17_x86_64.manylinux2014_x86_64.whl", hash = "sha256:f6929fc618cb6db9cb75086f73b3219bbb25920cb24cee2ea7a12b04971a4158", size = 8618082, upload-time = "2025-05-08T19:10:39.892Z" },
    { url = "https://files.pythonhosted.org/packages/d8/e9/6ce8edd264c8819e37bbed8172e0ccdc7107fe86999b76ab5752276357a4/matplotlib-3.10.3-cp313-cp313t-musllinux_1_2_x86_64.whl", hash = "sha256:6c7818292a5cc372a2dc4c795e5c356942eb8350b98ef913f7fda51fe175ac5d", size = 9413699, upload-time = "2025-05-08T19:10:42.376Z" },
    { url = "https://files.pythonhosted.org/packages/1b/92/9a45c91089c3cf690b5badd4be81e392ff086ccca8a1d4e3a08463d8a966/matplotlib-3.10.3-cp313-cp313t-win_amd64.whl", hash = "sha256:4f23ffe95c5667ef8a2b56eea9b53db7f43910fa4a2d5472ae0f72b64deab4d5", size = 8139044, upload-time = "2025-05-08T19:10:44.551Z" },
]

[[package]]
name = "mccabe"
version = "0.7.0"
source = { registry = "https://pypi.org/simple" }
sdist = { url = "https://files.pythonhosted.org/packages/e7/ff/0ffefdcac38932a54d2b5eed4e0ba8a408f215002cd178ad1df0f2806ff8/mccabe-0.7.0.tar.gz", hash = "sha256:348e0240c33b60bbdf4e523192ef919f28cb2c3d7d5c7794f74009290f236325", size = 9658, upload-time = "2022-01-24T01:14:51.113Z" }
wheels = [
    { url = "https://files.pythonhosted.org/packages/27/1a/1f68f9ba0c207934b35b86a8ca3aad8395a3d6dd7921c0686e23853ff5a9/mccabe-0.7.0-py2.py3-none-any.whl", hash = "sha256:6c2d30ab6be0e4a46919781807b4f0d834ebdd6c6e3dca0bda5a15f863427b6e", size = 7350, upload-time = "2022-01-24T01:14:49.62Z" },
]

[[package]]
name = "mdit-py-plugins"
version = "0.4.2"
source = { registry = "https://pypi.org/simple" }
dependencies = [
    { name = "markdown-it-py" },
]
sdist = { url = "https://files.pythonhosted.org/packages/19/03/a2ecab526543b152300717cf232bb4bb8605b6edb946c845016fa9c9c9fd/mdit_py_plugins-0.4.2.tar.gz", hash = "sha256:5f2cd1fdb606ddf152d37ec30e46101a60512bc0e5fa1a7002c36647b09e26b5", size = 43542, upload-time = "2024-09-09T20:27:49.564Z" }
wheels = [
    { url = "https://files.pythonhosted.org/packages/a7/f7/7782a043553ee469c1ff49cfa1cdace2d6bf99a1f333cf38676b3ddf30da/mdit_py_plugins-0.4.2-py3-none-any.whl", hash = "sha256:0c673c3f889399a33b95e88d2f0d111b4447bdfea7f237dab2d488f459835636", size = 55316, upload-time = "2024-09-09T20:27:48.397Z" },
]

[[package]]
name = "mdurl"
version = "0.1.2"
source = { registry = "https://pypi.org/simple" }
sdist = { url = "https://files.pythonhosted.org/packages/d6/54/cfe61301667036ec958cb99bd3efefba235e65cdeb9c84d24a8293ba1d90/mdurl-0.1.2.tar.gz", hash = "sha256:bb413d29f5eea38f31dd4754dd7377d4465116fb207585f97bf925588687c1ba", size = 8729, upload-time = "2022-08-14T12:40:10.846Z" }
wheels = [
    { url = "https://files.pythonhosted.org/packages/b3/38/89ba8ad64ae25be8de66a6d463314cf1eb366222074cfda9ee839c56a4b4/mdurl-0.1.2-py3-none-any.whl", hash = "sha256:84008a41e51615a49fc9966191ff91509e3c40b939176e643fd50a5c2196b8f8", size = 9979, upload-time = "2022-08-14T12:40:09.779Z" },
]

[[package]]
name = "memory-profiler"
version = "0.61.0"
source = { registry = "https://pypi.org/simple" }
dependencies = [
    { name = "psutil" },
]
sdist = { url = "https://files.pythonhosted.org/packages/b2/88/e1907e1ca3488f2d9507ca8b0ae1add7b1cd5d3ca2bc8e5b329382ea2c7b/memory_profiler-0.61.0.tar.gz", hash = "sha256:4e5b73d7864a1d1292fb76a03e82a3e78ef934d06828a698d9dada76da2067b0", size = 35935, upload-time = "2022-11-15T17:57:28.994Z" }
wheels = [
    { url = "https://files.pythonhosted.org/packages/49/26/aaca612a0634ceede20682e692a6c55e35a94c21ba36b807cc40fe910ae1/memory_profiler-0.61.0-py3-none-any.whl", hash = "sha256:400348e61031e3942ad4d4109d18753b2fb08c2f6fb8290671c5513a34182d84", size = 31803, upload-time = "2022-11-15T17:57:27.031Z" },
]

[[package]]
name = "more-itertools"
version = "10.7.0"
source = { registry = "https://pypi.org/simple" }
sdist = { url = "https://files.pythonhosted.org/packages/ce/a0/834b0cebabbfc7e311f30b46c8188790a37f89fc8d756660346fe5abfd09/more_itertools-10.7.0.tar.gz", hash = "sha256:9fddd5403be01a94b204faadcff459ec3568cf110265d3c54323e1e866ad29d3", size = 127671, upload-time = "2025-04-22T14:17:41.838Z" }
wheels = [
    { url = "https://files.pythonhosted.org/packages/2b/9f/7ba6f94fc1e9ac3d2b853fdff3035fb2fa5afbed898c4a72b8a020610594/more_itertools-10.7.0-py3-none-any.whl", hash = "sha256:d43980384673cb07d2f7d2d918c616b30c659c089ee23953f601d6609c67510e", size = 65278, upload-time = "2025-04-22T14:17:40.49Z" },
]

[[package]]
name = "multidict"
version = "6.6.3"
source = { registry = "https://pypi.org/simple" }
sdist = { url = "https://files.pythonhosted.org/packages/3d/2c/5dad12e82fbdf7470f29bff2171484bf07cb3b16ada60a6589af8f376440/multidict-6.6.3.tar.gz", hash = "sha256:798a9eb12dab0a6c2e29c1de6f3468af5cb2da6053a20dfa3344907eed0937cc", size = 101006, upload-time = "2025-06-30T15:53:46.929Z" }
wheels = [
    { url = "https://files.pythonhosted.org/packages/0e/a0/6b57988ea102da0623ea814160ed78d45a2645e4bbb499c2896d12833a70/multidict-6.6.3-cp312-cp312-macosx_10_13_universal2.whl", hash = "sha256:056bebbeda16b2e38642d75e9e5310c484b7c24e3841dc0fb943206a72ec89d6", size = 76514, upload-time = "2025-06-30T15:51:48.728Z" },
    { url = "https://files.pythonhosted.org/packages/07/7a/d1e92665b0850c6c0508f101f9cf0410c1afa24973e1115fe9c6a185ebf7/multidict-6.6.3-cp312-cp312-macosx_10_13_x86_64.whl", hash = "sha256:e5f481cccb3c5c5e5de5d00b5141dc589c1047e60d07e85bbd7dea3d4580d63f", size = 45394, upload-time = "2025-06-30T15:51:49.986Z" },
    { url = "https://files.pythonhosted.org/packages/52/6f/dd104490e01be6ef8bf9573705d8572f8c2d2c561f06e3826b081d9e6591/multidict-6.6.3-cp312-cp312-macosx_11_0_arm64.whl", hash = "sha256:10bea2ee839a759ee368b5a6e47787f399b41e70cf0c20d90dfaf4158dfb4e55", size = 43590, upload-time = "2025-06-30T15:51:51.331Z" },
    { url = "https://files.pythonhosted.org/packages/44/fe/06e0e01b1b0611e6581b7fd5a85b43dacc08b6cea3034f902f383b0873e5/multidict-6.6.3-cp312-cp312-manylinux1_i686.manylinux2014_i686.manylinux_2_17_i686.manylinux_2_5_i686.whl", hash = "sha256:2334cfb0fa9549d6ce2c21af2bfbcd3ac4ec3646b1b1581c88e3e2b1779ec92b", size = 237292, upload-time = "2025-06-30T15:51:52.584Z" },
    { url = "https://files.pythonhosted.org/packages/ce/71/4f0e558fb77696b89c233c1ee2d92f3e1d5459070a0e89153c9e9e804186/multidict-6.6.3-cp312-cp312-manylinux2014_aarch64.manylinux_2_17_aarch64.manylinux_2_28_aarch64.whl", hash = "sha256:b8fee016722550a2276ca2cb5bb624480e0ed2bd49125b2b73b7010b9090e888", size = 258385, upload-time = "2025-06-30T15:51:53.913Z" },
    { url = "https://files.pythonhosted.org/packages/e3/25/cca0e68228addad24903801ed1ab42e21307a1b4b6dd2cf63da5d3ae082a/multidict-6.6.3-cp312-cp312-manylinux2014_armv7l.manylinux_2_17_armv7l.manylinux_2_31_armv7l.whl", hash = "sha256:e5511cb35f5c50a2db21047c875eb42f308c5583edf96bd8ebf7d770a9d68f6d", size = 242328, upload-time = "2025-06-30T15:51:55.672Z" },
    { url = "https://files.pythonhosted.org/packages/6e/a3/46f2d420d86bbcb8fe660b26a10a219871a0fbf4d43cb846a4031533f3e0/multidict-6.6.3-cp312-cp312-manylinux2014_ppc64le.manylinux_2_17_ppc64le.manylinux_2_28_ppc64le.whl", hash = "sha256:712b348f7f449948e0a6c4564a21c7db965af900973a67db432d724619b3c680", size = 268057, upload-time = "2025-06-30T15:51:57.037Z" },
    { url = "https://files.pythonhosted.org/packages/9e/73/1c743542fe00794a2ec7466abd3f312ccb8fad8dff9f36d42e18fb1ec33e/multidict-6.6.3-cp312-cp312-manylinux2014_s390x.manylinux_2_17_s390x.manylinux_2_28_s390x.whl", hash = "sha256:e4e15d2138ee2694e038e33b7c3da70e6b0ad8868b9f8094a72e1414aeda9c1a", size = 269341, upload-time = "2025-06-30T15:51:59.111Z" },
    { url = "https://files.pythonhosted.org/packages/a4/11/6ec9dcbe2264b92778eeb85407d1df18812248bf3506a5a1754bc035db0c/multidict-6.6.3-cp312-cp312-manylinux2014_x86_64.manylinux_2_17_x86_64.manylinux_2_28_x86_64.whl", hash = "sha256:8df25594989aebff8a130f7899fa03cbfcc5d2b5f4a461cf2518236fe6f15961", size = 256081, upload-time = "2025-06-30T15:52:00.533Z" },
    { url = "https://files.pythonhosted.org/packages/9b/2b/631b1e2afeb5f1696846d747d36cda075bfdc0bc7245d6ba5c319278d6c4/multidict-6.6.3-cp312-cp312-musllinux_1_2_aarch64.whl", hash = "sha256:159ca68bfd284a8860f8d8112cf0521113bffd9c17568579e4d13d1f1dc76b65", size = 253581, upload-time = "2025-06-30T15:52:02.43Z" },
    { url = "https://files.pythonhosted.org/packages/bf/0e/7e3b93f79efeb6111d3bf9a1a69e555ba1d07ad1c11bceb56b7310d0d7ee/multidict-6.6.3-cp312-cp312-musllinux_1_2_armv7l.whl", hash = "sha256:e098c17856a8c9ade81b4810888c5ad1914099657226283cab3062c0540b0643", size = 250750, upload-time = "2025-06-30T15:52:04.26Z" },
    { url = "https://files.pythonhosted.org/packages/ad/9e/086846c1d6601948e7de556ee464a2d4c85e33883e749f46b9547d7b0704/multidict-6.6.3-cp312-cp312-musllinux_1_2_i686.whl", hash = "sha256:67c92ed673049dec52d7ed39f8cf9ebbadf5032c774058b4406d18c8f8fe7063", size = 251548, upload-time = "2025-06-30T15:52:06.002Z" },
    { url = "https://files.pythonhosted.org/packages/8c/7b/86ec260118e522f1a31550e87b23542294880c97cfbf6fb18cc67b044c66/multidict-6.6.3-cp312-cp312-musllinux_1_2_ppc64le.whl", hash = "sha256:bd0578596e3a835ef451784053cfd327d607fc39ea1a14812139339a18a0dbc3", size = 262718, upload-time = "2025-06-30T15:52:07.707Z" },
    { url = "https://files.pythonhosted.org/packages/8c/bd/22ce8f47abb0be04692c9fc4638508b8340987b18691aa7775d927b73f72/multidict-6.6.3-cp312-cp312-musllinux_1_2_s390x.whl", hash = "sha256:346055630a2df2115cd23ae271910b4cae40f4e336773550dca4889b12916e75", size = 259603, upload-time = "2025-06-30T15:52:09.58Z" },
    { url = "https://files.pythonhosted.org/packages/07/9c/91b7ac1691be95cd1f4a26e36a74b97cda6aa9820632d31aab4410f46ebd/multidict-6.6.3-cp312-cp312-musllinux_1_2_x86_64.whl", hash = "sha256:555ff55a359302b79de97e0468e9ee80637b0de1fce77721639f7cd9440b3a10", size = 251351, upload-time = "2025-06-30T15:52:10.947Z" },
    { url = "https://files.pythonhosted.org/packages/6f/5c/4d7adc739884f7a9fbe00d1eac8c034023ef8bad71f2ebe12823ca2e3649/multidict-6.6.3-cp312-cp312-win32.whl", hash = "sha256:73ab034fb8d58ff85c2bcbadc470efc3fafeea8affcf8722855fb94557f14cc5", size = 41860, upload-time = "2025-06-30T15:52:12.334Z" },
    { url = "https://files.pythonhosted.org/packages/6a/a3/0fbc7afdf7cb1aa12a086b02959307848eb6bcc8f66fcb66c0cb57e2a2c1/multidict-6.6.3-cp312-cp312-win_amd64.whl", hash = "sha256:04cbcce84f63b9af41bad04a54d4cc4e60e90c35b9e6ccb130be2d75b71f8c17", size = 45982, upload-time = "2025-06-30T15:52:13.6Z" },
    { url = "https://files.pythonhosted.org/packages/b8/95/8c825bd70ff9b02462dc18d1295dd08d3e9e4eb66856d292ffa62cfe1920/multidict-6.6.3-cp312-cp312-win_arm64.whl", hash = "sha256:0f1130b896ecb52d2a1e615260f3ea2af55fa7dc3d7c3003ba0c3121a759b18b", size = 43210, upload-time = "2025-06-30T15:52:14.893Z" },
    { url = "https://files.pythonhosted.org/packages/52/1d/0bebcbbb4f000751fbd09957257903d6e002943fc668d841a4cf2fb7f872/multidict-6.6.3-cp313-cp313-macosx_10_13_universal2.whl", hash = "sha256:540d3c06d48507357a7d57721e5094b4f7093399a0106c211f33540fdc374d55", size = 75843, upload-time = "2025-06-30T15:52:16.155Z" },
    { url = "https://files.pythonhosted.org/packages/07/8f/cbe241b0434cfe257f65c2b1bcf9e8d5fb52bc708c5061fb29b0fed22bdf/multidict-6.6.3-cp313-cp313-macosx_10_13_x86_64.whl", hash = "sha256:9c19cea2a690f04247d43f366d03e4eb110a0dc4cd1bbeee4d445435428ed35b", size = 45053, upload-time = "2025-06-30T15:52:17.429Z" },
    { url = "https://files.pythonhosted.org/packages/32/d2/0b3b23f9dbad5b270b22a3ac3ea73ed0a50ef2d9a390447061178ed6bdb8/multidict-6.6.3-cp313-cp313-macosx_11_0_arm64.whl", hash = "sha256:7af039820cfd00effec86bda5d8debef711a3e86a1d3772e85bea0f243a4bd65", size = 43273, upload-time = "2025-06-30T15:52:19.346Z" },
    { url = "https://files.pythonhosted.org/packages/fd/fe/6eb68927e823999e3683bc49678eb20374ba9615097d085298fd5b386564/multidict-6.6.3-cp313-cp313-manylinux1_i686.manylinux2014_i686.manylinux_2_17_i686.manylinux_2_5_i686.whl", hash = "sha256:500b84f51654fdc3944e936f2922114349bf8fdcac77c3092b03449f0e5bc2b3", size = 237124, upload-time = "2025-06-30T15:52:20.773Z" },
    { url = "https://files.pythonhosted.org/packages/e7/ab/320d8507e7726c460cb77117848b3834ea0d59e769f36fdae495f7669929/multidict-6.6.3-cp313-cp313-manylinux2014_aarch64.manylinux_2_17_aarch64.manylinux_2_28_aarch64.whl", hash = "sha256:f3fc723ab8a5c5ed6c50418e9bfcd8e6dceba6c271cee6728a10a4ed8561520c", size = 256892, upload-time = "2025-06-30T15:52:22.242Z" },
    { url = "https://files.pythonhosted.org/packages/76/60/38ee422db515ac69834e60142a1a69111ac96026e76e8e9aa347fd2e4591/multidict-6.6.3-cp313-cp313-manylinux2014_armv7l.manylinux_2_17_armv7l.manylinux_2_31_armv7l.whl", hash = "sha256:94c47ea3ade005b5976789baaed66d4de4480d0a0bf31cef6edaa41c1e7b56a6", size = 240547, upload-time = "2025-06-30T15:52:23.736Z" },
    { url = "https://files.pythonhosted.org/packages/27/fb/905224fde2dff042b030c27ad95a7ae744325cf54b890b443d30a789b80e/multidict-6.6.3-cp313-cp313-manylinux2014_ppc64le.manylinux_2_17_ppc64le.manylinux_2_28_ppc64le.whl", hash = "sha256:dbc7cf464cc6d67e83e136c9f55726da3a30176f020a36ead246eceed87f1cd8", size = 266223, upload-time = "2025-06-30T15:52:25.185Z" },
    { url = "https://files.pythonhosted.org/packages/76/35/dc38ab361051beae08d1a53965e3e1a418752fc5be4d3fb983c5582d8784/multidict-6.6.3-cp313-cp313-manylinux2014_s390x.manylinux_2_17_s390x.manylinux_2_28_s390x.whl", hash = "sha256:900eb9f9da25ada070f8ee4a23f884e0ee66fe4e1a38c3af644256a508ad81ca", size = 267262, upload-time = "2025-06-30T15:52:26.969Z" },
    { url = "https://files.pythonhosted.org/packages/1f/a3/0a485b7f36e422421b17e2bbb5a81c1af10eac1d4476f2ff92927c730479/multidict-6.6.3-cp313-cp313-manylinux2014_x86_64.manylinux_2_17_x86_64.manylinux_2_28_x86_64.whl", hash = "sha256:7c6df517cf177da5d47ab15407143a89cd1a23f8b335f3a28d57e8b0a3dbb884", size = 254345, upload-time = "2025-06-30T15:52:28.467Z" },
    { url = "https://files.pythonhosted.org/packages/b4/59/bcdd52c1dab7c0e0d75ff19cac751fbd5f850d1fc39172ce809a74aa9ea4/multidict-6.6.3-cp313-cp313-musllinux_1_2_aarch64.whl", hash = "sha256:4ef421045f13879e21c994b36e728d8e7d126c91a64b9185810ab51d474f27e7", size = 252248, upload-time = "2025-06-30T15:52:29.938Z" },
    { url = "https://files.pythonhosted.org/packages/bb/a4/2d96aaa6eae8067ce108d4acee6f45ced5728beda55c0f02ae1072c730d1/multidict-6.6.3-cp313-cp313-musllinux_1_2_armv7l.whl", hash = "sha256:6c1e61bb4f80895c081790b6b09fa49e13566df8fbff817da3f85b3a8192e36b", size = 250115, upload-time = "2025-06-30T15:52:31.416Z" },
    { url = "https://files.pythonhosted.org/packages/25/d2/ed9f847fa5c7d0677d4f02ea2c163d5e48573de3f57bacf5670e43a5ffaa/multidict-6.6.3-cp313-cp313-musllinux_1_2_i686.whl", hash = "sha256:e5e8523bb12d7623cd8300dbd91b9e439a46a028cd078ca695eb66ba31adee3c", size = 249649, upload-time = "2025-06-30T15:52:32.996Z" },
    { url = "https://files.pythonhosted.org/packages/1f/af/9155850372563fc550803d3f25373308aa70f59b52cff25854086ecb4a79/multidict-6.6.3-cp313-cp313-musllinux_1_2_ppc64le.whl", hash = "sha256:ef58340cc896219e4e653dade08fea5c55c6df41bcc68122e3be3e9d873d9a7b", size = 261203, upload-time = "2025-06-30T15:52:34.521Z" },
    { url = "https://files.pythonhosted.org/packages/36/2f/c6a728f699896252cf309769089568a33c6439626648843f78743660709d/multidict-6.6.3-cp313-cp313-musllinux_1_2_s390x.whl", hash = "sha256:fc9dc435ec8699e7b602b94fe0cd4703e69273a01cbc34409af29e7820f777f1", size = 258051, upload-time = "2025-06-30T15:52:35.999Z" },
    { url = "https://files.pythonhosted.org/packages/d0/60/689880776d6b18fa2b70f6cc74ff87dd6c6b9b47bd9cf74c16fecfaa6ad9/multidict-6.6.3-cp313-cp313-musllinux_1_2_x86_64.whl", hash = "sha256:9e864486ef4ab07db5e9cb997bad2b681514158d6954dd1958dfb163b83d53e6", size = 249601, upload-time = "2025-06-30T15:52:37.473Z" },
    { url = "https://files.pythonhosted.org/packages/75/5e/325b11f2222a549019cf2ef879c1f81f94a0d40ace3ef55cf529915ba6cc/multidict-6.6.3-cp313-cp313-win32.whl", hash = "sha256:5633a82fba8e841bc5c5c06b16e21529573cd654f67fd833650a215520a6210e", size = 41683, upload-time = "2025-06-30T15:52:38.927Z" },
    { url = "https://files.pythonhosted.org/packages/b1/ad/cf46e73f5d6e3c775cabd2a05976547f3f18b39bee06260369a42501f053/multidict-6.6.3-cp313-cp313-win_amd64.whl", hash = "sha256:e93089c1570a4ad54c3714a12c2cef549dc9d58e97bcded193d928649cab78e9", size = 45811, upload-time = "2025-06-30T15:52:40.207Z" },
    { url = "https://files.pythonhosted.org/packages/c5/c9/2e3fe950db28fb7c62e1a5f46e1e38759b072e2089209bc033c2798bb5ec/multidict-6.6.3-cp313-cp313-win_arm64.whl", hash = "sha256:c60b401f192e79caec61f166da9c924e9f8bc65548d4246842df91651e83d600", size = 43056, upload-time = "2025-06-30T15:52:41.575Z" },
    { url = "https://files.pythonhosted.org/packages/3a/58/aaf8114cf34966e084a8cc9517771288adb53465188843d5a19862cb6dc3/multidict-6.6.3-cp313-cp313t-macosx_10_13_universal2.whl", hash = "sha256:02fd8f32d403a6ff13864b0851f1f523d4c988051eea0471d4f1fd8010f11134", size = 82811, upload-time = "2025-06-30T15:52:43.281Z" },
    { url = "https://files.pythonhosted.org/packages/71/af/5402e7b58a1f5b987a07ad98f2501fdba2a4f4b4c30cf114e3ce8db64c87/multidict-6.6.3-cp313-cp313t-macosx_10_13_x86_64.whl", hash = "sha256:f3aa090106b1543f3f87b2041eef3c156c8da2aed90c63a2fbed62d875c49c37", size = 48304, upload-time = "2025-06-30T15:52:45.026Z" },
    { url = "https://files.pythonhosted.org/packages/39/65/ab3c8cafe21adb45b24a50266fd747147dec7847425bc2a0f6934b3ae9ce/multidict-6.6.3-cp313-cp313t-macosx_11_0_arm64.whl", hash = "sha256:e924fb978615a5e33ff644cc42e6aa241effcf4f3322c09d4f8cebde95aff5f8", size = 46775, upload-time = "2025-06-30T15:52:46.459Z" },
    { url = "https://files.pythonhosted.org/packages/49/ba/9fcc1b332f67cc0c0c8079e263bfab6660f87fe4e28a35921771ff3eea0d/multidict-6.6.3-cp313-cp313t-manylinux1_i686.manylinux2014_i686.manylinux_2_17_i686.manylinux_2_5_i686.whl", hash = "sha256:b9fe5a0e57c6dbd0e2ce81ca66272282c32cd11d31658ee9553849d91289e1c1", size = 229773, upload-time = "2025-06-30T15:52:47.88Z" },
    { url = "https://files.pythonhosted.org/packages/a4/14/0145a251f555f7c754ce2dcbcd012939bbd1f34f066fa5d28a50e722a054/multidict-6.6.3-cp313-cp313t-manylinux2014_aarch64.manylinux_2_17_aarch64.manylinux_2_28_aarch64.whl", hash = "sha256:b24576f208793ebae00280c59927c3b7c2a3b1655e443a25f753c4611bc1c373", size = 250083, upload-time = "2025-06-30T15:52:49.366Z" },
    { url = "https://files.pythonhosted.org/packages/9e/d4/d5c0bd2bbb173b586c249a151a26d2fb3ec7d53c96e42091c9fef4e1f10c/multidict-6.6.3-cp313-cp313t-manylinux2014_armv7l.manylinux_2_17_armv7l.manylinux_2_31_armv7l.whl", hash = "sha256:135631cb6c58eac37d7ac0df380294fecdc026b28837fa07c02e459c7fb9c54e", size = 228980, upload-time = "2025-06-30T15:52:50.903Z" },
    { url = "https://files.pythonhosted.org/packages/21/32/c9a2d8444a50ec48c4733ccc67254100c10e1c8ae8e40c7a2d2183b59b97/multidict-6.6.3-cp313-cp313t-manylinux2014_ppc64le.manylinux_2_17_ppc64le.manylinux_2_28_ppc64le.whl", hash = "sha256:274d416b0df887aef98f19f21578653982cfb8a05b4e187d4a17103322eeaf8f", size = 257776, upload-time = "2025-06-30T15:52:52.764Z" },
    { url = "https://files.pythonhosted.org/packages/68/d0/14fa1699f4ef629eae08ad6201c6b476098f5efb051b296f4c26be7a9fdf/multidict-6.6.3-cp313-cp313t-manylinux2014_s390x.manylinux_2_17_s390x.manylinux_2_28_s390x.whl", hash = "sha256:e252017a817fad7ce05cafbe5711ed40faeb580e63b16755a3a24e66fa1d87c0", size = 256882, upload-time = "2025-06-30T15:52:54.596Z" },
    { url = "https://files.pythonhosted.org/packages/da/88/84a27570fbe303c65607d517a5f147cd2fc046c2d1da02b84b17b9bdc2aa/multidict-6.6.3-cp313-cp313t-manylinux2014_x86_64.manylinux_2_17_x86_64.manylinux_2_28_x86_64.whl", hash = "sha256:2e4cc8d848cd4fe1cdee28c13ea79ab0ed37fc2e89dd77bac86a2e7959a8c3bc", size = 247816, upload-time = "2025-06-30T15:52:56.175Z" },
    { url = "https://files.pythonhosted.org/packages/1c/60/dca352a0c999ce96a5d8b8ee0b2b9f729dcad2e0b0c195f8286269a2074c/multidict-6.6.3-cp313-cp313t-musllinux_1_2_aarch64.whl", hash = "sha256:9e236a7094b9c4c1b7585f6b9cca34b9d833cf079f7e4c49e6a4a6ec9bfdc68f", size = 245341, upload-time = "2025-06-30T15:52:57.752Z" },
    { url = "https://files.pythonhosted.org/packages/50/ef/433fa3ed06028f03946f3993223dada70fb700f763f70c00079533c34578/multidict-6.6.3-cp313-cp313t-musllinux_1_2_armv7l.whl", hash = "sha256:e0cb0ab69915c55627c933f0b555a943d98ba71b4d1c57bc0d0a66e2567c7471", size = 235854, upload-time = "2025-06-30T15:52:59.74Z" },
    { url = "https://files.pythonhosted.org/packages/1b/1f/487612ab56fbe35715320905215a57fede20de7db40a261759690dc80471/multidict-6.6.3-cp313-cp313t-musllinux_1_2_i686.whl", hash = "sha256:81ef2f64593aba09c5212a3d0f8c906a0d38d710a011f2f42759704d4557d3f2", size = 243432, upload-time = "2025-06-30T15:53:01.602Z" },
    { url = "https://files.pythonhosted.org/packages/da/6f/ce8b79de16cd885c6f9052c96a3671373d00c59b3ee635ea93e6e81b8ccf/multidict-6.6.3-cp313-cp313t-musllinux_1_2_ppc64le.whl", hash = "sha256:b9cbc60010de3562545fa198bfc6d3825df430ea96d2cc509c39bd71e2e7d648", size = 252731, upload-time = "2025-06-30T15:53:03.517Z" },
    { url = "https://files.pythonhosted.org/packages/bb/fe/a2514a6aba78e5abefa1624ca85ae18f542d95ac5cde2e3815a9fbf369aa/multidict-6.6.3-cp313-cp313t-musllinux_1_2_s390x.whl", hash = "sha256:70d974eaaa37211390cd02ef93b7e938de564bbffa866f0b08d07e5e65da783d", size = 247086, upload-time = "2025-06-30T15:53:05.48Z" },
    { url = "https://files.pythonhosted.org/packages/8c/22/b788718d63bb3cce752d107a57c85fcd1a212c6c778628567c9713f9345a/multidict-6.6.3-cp313-cp313t-musllinux_1_2_x86_64.whl", hash = "sha256:3713303e4a6663c6d01d648a68f2848701001f3390a030edaaf3fc949c90bf7c", size = 243338, upload-time = "2025-06-30T15:53:07.522Z" },
    { url = "https://files.pythonhosted.org/packages/22/d6/fdb3d0670819f2228f3f7d9af613d5e652c15d170c83e5f1c94fbc55a25b/multidict-6.6.3-cp313-cp313t-win32.whl", hash = "sha256:639ecc9fe7cd73f2495f62c213e964843826f44505a3e5d82805aa85cac6f89e", size = 47812, upload-time = "2025-06-30T15:53:09.263Z" },
    { url = "https://files.pythonhosted.org/packages/b6/d6/a9d2c808f2c489ad199723197419207ecbfbc1776f6e155e1ecea9c883aa/multidict-6.6.3-cp313-cp313t-win_amd64.whl", hash = "sha256:9f97e181f344a0ef3881b573d31de8542cc0dbc559ec68c8f8b5ce2c2e91646d", size = 53011, upload-time = "2025-06-30T15:53:11.038Z" },
    { url = "https://files.pythonhosted.org/packages/f2/40/b68001cba8188dd267590a111f9661b6256debc327137667e832bf5d66e8/multidict-6.6.3-cp313-cp313t-win_arm64.whl", hash = "sha256:ce8b7693da41a3c4fde5871c738a81490cea5496c671d74374c8ab889e1834fb", size = 45254, upload-time = "2025-06-30T15:53:12.421Z" },
    { url = "https://files.pythonhosted.org/packages/d8/30/9aec301e9772b098c1f5c0ca0279237c9766d94b97802e9888010c64b0ed/multidict-6.6.3-py3-none-any.whl", hash = "sha256:8db10f29c7541fc5da4defd8cd697e1ca429db743fa716325f236079b96f775a", size = 12313, upload-time = "2025-06-30T15:53:45.437Z" },
]

[[package]]
name = "mypy"
version = "1.17.0"
source = { registry = "https://pypi.org/simple" }
dependencies = [
    { name = "mypy-extensions" },
    { name = "pathspec" },
    { name = "typing-extensions" },
]
sdist = { url = "https://files.pythonhosted.org/packages/1e/e3/034322d5a779685218ed69286c32faa505247f1f096251ef66c8fd203b08/mypy-1.17.0.tar.gz", hash = "sha256:e5d7ccc08ba089c06e2f5629c660388ef1fee708444f1dee0b9203fa031dee03", size = 3352114, upload-time = "2025-07-14T20:34:30.181Z" }
wheels = [
    { url = "https://files.pythonhosted.org/packages/12/e9/e6824ed620bbf51d3bf4d6cbbe4953e83eaf31a448d1b3cfb3620ccb641c/mypy-1.17.0-cp312-cp312-macosx_10_13_x86_64.whl", hash = "sha256:f986f1cab8dbec39ba6e0eaa42d4d3ac6686516a5d3dccd64be095db05ebc6bb", size = 11086395, upload-time = "2025-07-14T20:34:11.452Z" },
    { url = "https://files.pythonhosted.org/packages/ba/51/a4afd1ae279707953be175d303f04a5a7bd7e28dc62463ad29c1c857927e/mypy-1.17.0-cp312-cp312-macosx_11_0_arm64.whl", hash = "sha256:51e455a54d199dd6e931cd7ea987d061c2afbaf0960f7f66deef47c90d1b304d", size = 10120052, upload-time = "2025-07-14T20:33:09.897Z" },
    { url = "https://files.pythonhosted.org/packages/8a/71/19adfeac926ba8205f1d1466d0d360d07b46486bf64360c54cb5a2bd86a8/mypy-1.17.0-cp312-cp312-manylinux2014_aarch64.manylinux_2_17_aarch64.manylinux_2_28_aarch64.whl", hash = "sha256:3204d773bab5ff4ebbd1f8efa11b498027cd57017c003ae970f310e5b96be8d8", size = 11861806, upload-time = "2025-07-14T20:32:16.028Z" },
    { url = "https://files.pythonhosted.org/packages/0b/64/d6120eca3835baf7179e6797a0b61d6c47e0bc2324b1f6819d8428d5b9ba/mypy-1.17.0-cp312-cp312-manylinux2014_x86_64.manylinux_2_17_x86_64.manylinux_2_28_x86_64.whl", hash = "sha256:1051df7ec0886fa246a530ae917c473491e9a0ba6938cfd0ec2abc1076495c3e", size = 12744371, upload-time = "2025-07-14T20:33:33.503Z" },
    { url = "https://files.pythonhosted.org/packages/1f/dc/56f53b5255a166f5bd0f137eed960e5065f2744509dfe69474ff0ba772a5/mypy-1.17.0-cp312-cp312-musllinux_1_2_x86_64.whl", hash = "sha256:f773c6d14dcc108a5b141b4456b0871df638eb411a89cd1c0c001fc4a9d08fc8", size = 12914558, upload-time = "2025-07-14T20:33:56.961Z" },
    { url = "https://files.pythonhosted.org/packages/69/ac/070bad311171badc9add2910e7f89271695a25c136de24bbafc7eded56d5/mypy-1.17.0-cp312-cp312-win_amd64.whl", hash = "sha256:1619a485fd0e9c959b943c7b519ed26b712de3002d7de43154a489a2d0fd817d", size = 9585447, upload-time = "2025-07-14T20:32:20.594Z" },
    { url = "https://files.pythonhosted.org/packages/be/7b/5f8ab461369b9e62157072156935cec9d272196556bdc7c2ff5f4c7c0f9b/mypy-1.17.0-cp313-cp313-macosx_10_13_x86_64.whl", hash = "sha256:2c41aa59211e49d717d92b3bb1238c06d387c9325d3122085113c79118bebb06", size = 11070019, upload-time = "2025-07-14T20:32:07.99Z" },
    { url = "https://files.pythonhosted.org/packages/9c/f8/c49c9e5a2ac0badcc54beb24e774d2499748302c9568f7f09e8730e953fa/mypy-1.17.0-cp313-cp313-macosx_11_0_arm64.whl", hash = "sha256:0e69db1fb65b3114f98c753e3930a00514f5b68794ba80590eb02090d54a5d4a", size = 10114457, upload-time = "2025-07-14T20:33:47.285Z" },
    { url = "https://files.pythonhosted.org/packages/89/0c/fb3f9c939ad9beed3e328008b3fb90b20fda2cddc0f7e4c20dbefefc3b33/mypy-1.17.0-cp313-cp313-manylinux2014_aarch64.manylinux_2_17_aarch64.manylinux_2_28_aarch64.whl", hash = "sha256:03ba330b76710f83d6ac500053f7727270b6b8553b0423348ffb3af6f2f7b889", size = 11857838, upload-time = "2025-07-14T20:33:14.462Z" },
    { url = "https://files.pythonhosted.org/packages/4c/66/85607ab5137d65e4f54d9797b77d5a038ef34f714929cf8ad30b03f628df/mypy-1.17.0-cp313-cp313-manylinux2014_x86_64.manylinux_2_17_x86_64.manylinux_2_28_x86_64.whl", hash = "sha256:037bc0f0b124ce46bfde955c647f3e395c6174476a968c0f22c95a8d2f589bba", size = 12731358, upload-time = "2025-07-14T20:32:25.579Z" },
    { url = "https://files.pythonhosted.org/packages/73/d0/341dbbfb35ce53d01f8f2969facbb66486cee9804048bf6c01b048127501/mypy-1.17.0-cp313-cp313-musllinux_1_2_x86_64.whl", hash = "sha256:c38876106cb6132259683632b287238858bd58de267d80defb6f418e9ee50658", size = 12917480, upload-time = "2025-07-14T20:34:21.868Z" },
    { url = "https://files.pythonhosted.org/packages/64/63/70c8b7dbfc520089ac48d01367a97e8acd734f65bd07813081f508a8c94c/mypy-1.17.0-cp313-cp313-win_amd64.whl", hash = "sha256:d30ba01c0f151998f367506fab31c2ac4527e6a7b2690107c7a7f9e3cb419a9c", size = 9589666, upload-time = "2025-07-14T20:34:16.841Z" },
    { url = "https://files.pythonhosted.org/packages/e3/fc/ee058cc4316f219078464555873e99d170bde1d9569abd833300dbeb484a/mypy-1.17.0-py3-none-any.whl", hash = "sha256:15d9d0018237ab058e5de3d8fce61b6fa72cc59cc78fd91f1b474bce12abf496", size = 2283195, upload-time = "2025-07-14T20:31:54.753Z" },
]

[[package]]
name = "mypy-extensions"
version = "1.1.0"
source = { registry = "https://pypi.org/simple" }
sdist = { url = "https://files.pythonhosted.org/packages/a2/6e/371856a3fb9d31ca8dac321cda606860fa4548858c0cc45d9d1d4ca2628b/mypy_extensions-1.1.0.tar.gz", hash = "sha256:52e68efc3284861e772bbcd66823fde5ae21fd2fdb51c62a211403730b916558", size = 6343, upload-time = "2025-04-22T14:54:24.164Z" }
wheels = [
    { url = "https://files.pythonhosted.org/packages/79/7b/2c79738432f5c924bef5071f933bcc9efd0473bac3b4aa584a6f7c1c8df8/mypy_extensions-1.1.0-py3-none-any.whl", hash = "sha256:1be4cccdb0f2482337c4743e60421de3a356cd97508abadd57d47403e94f5505", size = 4963, upload-time = "2025-04-22T14:54:22.983Z" },
]

[[package]]
name = "myst-parser"
version = "4.0.1"
source = { registry = "https://pypi.org/simple" }
dependencies = [
    { name = "docutils" },
    { name = "jinja2" },
    { name = "markdown-it-py" },
    { name = "mdit-py-plugins" },
    { name = "pyyaml" },
    { name = "sphinx" },
]
sdist = { url = "https://files.pythonhosted.org/packages/66/a5/9626ba4f73555b3735ad86247a8077d4603aa8628537687c839ab08bfe44/myst_parser-4.0.1.tar.gz", hash = "sha256:5cfea715e4f3574138aecbf7d54132296bfd72bb614d31168f48c477a830a7c4", size = 93985, upload-time = "2025-02-12T10:53:03.833Z" }
wheels = [
    { url = "https://files.pythonhosted.org/packages/5f/df/76d0321c3797b54b60fef9ec3bd6f4cfd124b9e422182156a1dd418722cf/myst_parser-4.0.1-py3-none-any.whl", hash = "sha256:9134e88959ec3b5780aedf8a99680ea242869d012e8821db3126d427edc9c95d", size = 84579, upload-time = "2025-02-12T10:53:02.078Z" },
]

[[package]]
name = "networkx"
version = "3.5"
source = { registry = "https://pypi.org/simple" }
sdist = { url = "https://files.pythonhosted.org/packages/6c/4f/ccdb8ad3a38e583f214547fd2f7ff1fc160c43a75af88e6aec213404b96a/networkx-3.5.tar.gz", hash = "sha256:d4c6f9cf81f52d69230866796b82afbccdec3db7ae4fbd1b65ea750feed50037", size = 2471065, upload-time = "2025-05-29T11:35:07.804Z" }
wheels = [
    { url = "https://files.pythonhosted.org/packages/eb/8d/776adee7bbf76365fdd7f2552710282c79a4ead5d2a46408c9043a2b70ba/networkx-3.5-py3-none-any.whl", hash = "sha256:0030d386a9a06dee3565298b4a734b68589749a544acbb6c412dc9e2489ec6ec", size = 2034406, upload-time = "2025-05-29T11:35:04.961Z" },
]

[[package]]
name = "nh3"
version = "0.3.0"
source = { registry = "https://pypi.org/simple" }
sdist = { url = "https://files.pythonhosted.org/packages/c3/a4/96cff0977357f60f06ec4368c4c7a7a26cccfe7c9fcd54f5378bf0428fd3/nh3-0.3.0.tar.gz", hash = "sha256:d8ba24cb31525492ea71b6aac11a4adac91d828aadeff7c4586541bf5dc34d2f", size = 19655, upload-time = "2025-07-17T14:43:37.05Z" }
wheels = [
    { url = "https://files.pythonhosted.org/packages/b4/11/340b7a551916a4b2b68c54799d710f86cf3838a4abaad8e74d35360343bb/nh3-0.3.0-cp313-cp313t-macosx_10_12_x86_64.macosx_11_0_arm64.macosx_10_12_universal2.whl", hash = "sha256:a537ece1bf513e5a88d8cff8a872e12fe8d0f42ef71dd15a5e7520fecd191bbb", size = 1427992, upload-time = "2025-07-17T14:43:06.848Z" },
    { url = "https://files.pythonhosted.org/packages/ad/7f/7c6b8358cf1222921747844ab0eef81129e9970b952fcb814df417159fb9/nh3-0.3.0-cp313-cp313t-manylinux_2_17_x86_64.manylinux2014_x86_64.whl", hash = "sha256:7c915060a2c8131bef6a29f78debc29ba40859b6dbe2362ef9e5fd44f11487c2", size = 798194, upload-time = "2025-07-17T14:43:08.263Z" },
    { url = "https://files.pythonhosted.org/packages/63/da/c5fd472b700ba37d2df630a9e0d8cc156033551ceb8b4c49cc8a5f606b68/nh3-0.3.0-cp313-cp313t-manylinux_2_5_i686.manylinux1_i686.whl", hash = "sha256:ba0caa8aa184196daa6e574d997a33867d6d10234018012d35f86d46024a2a95", size = 837884, upload-time = "2025-07-17T14:43:09.233Z" },
    { url = "https://files.pythonhosted.org/packages/4c/3c/cba7b26ccc0ef150c81646478aa32f9c9535234f54845603c838a1dc955c/nh3-0.3.0-cp313-cp313t-musllinux_1_2_aarch64.whl", hash = "sha256:80fe20171c6da69c7978ecba33b638e951b85fb92059259edd285ff108b82a6d", size = 996365, upload-time = "2025-07-17T14:43:10.243Z" },
    { url = "https://files.pythonhosted.org/packages/f3/ba/59e204d90727c25b253856e456ea61265ca810cda8ee802c35f3fadaab00/nh3-0.3.0-cp313-cp313t-musllinux_1_2_armv7l.whl", hash = "sha256:e90883f9f85288f423c77b3f5a6f4486375636f25f793165112679a7b6363b35", size = 1071042, upload-time = "2025-07-17T14:43:11.57Z" },
    { url = "https://files.pythonhosted.org/packages/10/71/2fb1834c10fab6d9291d62c95192ea2f4c7518bd32ad6c46aab5d095cb87/nh3-0.3.0-cp313-cp313t-musllinux_1_2_i686.whl", hash = "sha256:0649464ac8eee018644aacbc103874ccbfac80e3035643c3acaab4287e36e7f5", size = 995737, upload-time = "2025-07-17T14:43:12.659Z" },
    { url = "https://files.pythonhosted.org/packages/33/c1/8f8ccc2492a000b6156dce68a43253fcff8b4ce70ab4216d08f90a2ac998/nh3-0.3.0-cp313-cp313t-musllinux_1_2_x86_64.whl", hash = "sha256:1adeb1062a1c2974bc75b8d1ecb014c5fd4daf2df646bbe2831f7c23659793f9", size = 980552, upload-time = "2025-07-17T14:43:13.763Z" },
    { url = "https://files.pythonhosted.org/packages/2f/d6/f1c6e091cbe8700401c736c2bc3980c46dca770a2cf6a3b48a175114058e/nh3-0.3.0-cp313-cp313t-win32.whl", hash = "sha256:7275fdffaab10cc5801bf026e3c089d8de40a997afc9e41b981f7ac48c5aa7d5", size = 593618, upload-time = "2025-07-17T14:43:15.098Z" },
    { url = "https://files.pythonhosted.org/packages/23/1e/80a8c517655dd40bb13363fc4d9e66b2f13245763faab1a20f1df67165a7/nh3-0.3.0-cp313-cp313t-win_amd64.whl", hash = "sha256:423201bbdf3164a9e09aa01e540adbb94c9962cc177d5b1cbb385f5e1e79216e", size = 598948, upload-time = "2025-07-17T14:43:16.064Z" },
    { url = "https://files.pythonhosted.org/packages/9a/e0/af86d2a974c87a4ba7f19bc3b44a8eaa3da480de264138fec82fe17b340b/nh3-0.3.0-cp313-cp313t-win_arm64.whl", hash = "sha256:16f8670201f7e8e0e05ed1a590eb84bfa51b01a69dd5caf1d3ea57733de6a52f", size = 580479, upload-time = "2025-07-17T14:43:17.038Z" },
    { url = "https://files.pythonhosted.org/packages/0c/e0/cf1543e798ba86d838952e8be4cb8d18e22999be2a24b112a671f1c04fd6/nh3-0.3.0-cp38-abi3-macosx_10_12_x86_64.macosx_11_0_arm64.macosx_10_12_universal2.whl", hash = "sha256:ec6cfdd2e0399cb79ba4dcffb2332b94d9696c52272ff9d48a630c5dca5e325a", size = 1442218, upload-time = "2025-07-17T14:43:18.087Z" },
    { url = "https://files.pythonhosted.org/packages/5c/86/a96b1453c107b815f9ab8fac5412407c33cc5c7580a4daf57aabeb41b774/nh3-0.3.0-cp38-abi3-manylinux_2_17_aarch64.manylinux2014_aarch64.whl", hash = "sha256:ce5e7185599f89b0e391e2f29cc12dc2e206167380cea49b33beda4891be2fe1", size = 823791, upload-time = "2025-07-17T14:43:19.721Z" },
    { url = "https://files.pythonhosted.org/packages/97/33/11e7273b663839626f714cb68f6eb49899da5a0d9b6bc47b41fe870259c2/nh3-0.3.0-cp38-abi3-manylinux_2_17_armv7l.manylinux2014_armv7l.whl", hash = "sha256:389d93d59b8214d51c400fb5b07866c2a4f79e4e14b071ad66c92184fec3a392", size = 811143, upload-time = "2025-07-17T14:43:20.779Z" },
    { url = "https://files.pythonhosted.org/packages/6a/1b/b15bd1ce201a1a610aeb44afd478d55ac018b4475920a3118ffd806e2483/nh3-0.3.0-cp38-abi3-manylinux_2_17_ppc64.manylinux2014_ppc64.whl", hash = "sha256:e9e6a7e4d38f7e8dda9edd1433af5170c597336c1a74b4693c5cb75ab2b30f2a", size = 1064661, upload-time = "2025-07-17T14:43:21.839Z" },
    { url = "https://files.pythonhosted.org/packages/8f/14/079670fb2e848c4ba2476c5a7a2d1319826053f4f0368f61fca9bb4227ae/nh3-0.3.0-cp38-abi3-manylinux_2_17_ppc64le.manylinux2014_ppc64le.whl", hash = "sha256:7852f038a054e0096dac12b8141191e02e93e0b4608c4b993ec7d4ffafea4e49", size = 997061, upload-time = "2025-07-17T14:43:23.179Z" },
    { url = "https://files.pythonhosted.org/packages/a3/e5/ac7fc565f5d8bce7f979d1afd68e8cb415020d62fa6507133281c7d49f91/nh3-0.3.0-cp38-abi3-manylinux_2_17_s390x.manylinux2014_s390x.whl", hash = "sha256:af5aa8127f62bbf03d68f67a956627b1bd0469703a35b3dad28d0c1195e6c7fb", size = 924761, upload-time = "2025-07-17T14:43:24.23Z" },
    { url = "https://files.pythonhosted.org/packages/39/2c/6394301428b2017a9d5644af25f487fa557d06bc8a491769accec7524d9a/nh3-0.3.0-cp38-abi3-manylinux_2_17_x86_64.manylinux2014_x86_64.whl", hash = "sha256:f416c35efee3e6a6c9ab7716d9e57aa0a49981be915963a82697952cba1353e1", size = 803959, upload-time = "2025-07-17T14:43:26.377Z" },
    { url = "https://files.pythonhosted.org/packages/4e/9a/344b9f9c4bd1c2413a397f38ee6a3d5db30f1a507d4976e046226f12b297/nh3-0.3.0-cp38-abi3-manylinux_2_5_i686.manylinux1_i686.whl", hash = "sha256:37d3003d98dedca6cd762bf88f2e70b67f05100f6b949ffe540e189cc06887f9", size = 844073, upload-time = "2025-07-17T14:43:27.375Z" },
    { url = "https://files.pythonhosted.org/packages/66/3f/cd37f76c8ca277b02a84aa20d7bd60fbac85b4e2cbdae77cb759b22de58b/nh3-0.3.0-cp38-abi3-musllinux_1_2_aarch64.whl", hash = "sha256:634e34e6162e0408e14fb61d5e69dbaea32f59e847cfcfa41b66100a6b796f62", size = 1000680, upload-time = "2025-07-17T14:43:28.452Z" },
    { url = "https://files.pythonhosted.org/packages/ee/db/7aa11b44bae4e7474feb1201d8dee04fabe5651c7cb51409ebda94a4ed67/nh3-0.3.0-cp38-abi3-musllinux_1_2_armv7l.whl", hash = "sha256:b0612ccf5de8a480cf08f047b08f9d3fecc12e63d2ee91769cb19d7290614c23", size = 1076613, upload-time = "2025-07-17T14:43:30.031Z" },
    { url = "https://files.pythonhosted.org/packages/97/03/03f79f7e5178eb1ad5083af84faff471e866801beb980cc72943a4397368/nh3-0.3.0-cp38-abi3-musllinux_1_2_i686.whl", hash = "sha256:c7a32a7f0d89f7d30cb8f4a84bdbd56d1eb88b78a2434534f62c71dac538c450", size = 1001418, upload-time = "2025-07-17T14:43:31.429Z" },
    { url = "https://files.pythonhosted.org/packages/ce/55/1974bcc16884a397ee699cebd3914e1f59be64ab305533347ca2d983756f/nh3-0.3.0-cp38-abi3-musllinux_1_2_x86_64.whl", hash = "sha256:3f1b4f8a264a0c86ea01da0d0c390fe295ea0bcacc52c2103aca286f6884f518", size = 986499, upload-time = "2025-07-17T14:43:32.459Z" },
    { url = "https://files.pythonhosted.org/packages/c9/50/76936ec021fe1f3270c03278b8af5f2079038116b5d0bfe8538ffe699d69/nh3-0.3.0-cp38-abi3-win32.whl", hash = "sha256:6d68fa277b4a3cf04e5c4b84dd0c6149ff7d56c12b3e3fab304c525b850f613d", size = 599000, upload-time = "2025-07-17T14:43:33.852Z" },
    { url = "https://files.pythonhosted.org/packages/8c/ae/324b165d904dc1672eee5f5661c0a68d4bab5b59fbb07afb6d8d19a30b45/nh3-0.3.0-cp38-abi3-win_amd64.whl", hash = "sha256:bae63772408fd63ad836ec569a7c8f444dd32863d0c67f6e0b25ebbd606afa95", size = 604530, upload-time = "2025-07-17T14:43:34.95Z" },
    { url = "https://files.pythonhosted.org/packages/5b/76/3165e84e5266d146d967a6cc784ff2fbf6ddd00985a55ec006b72bc39d5d/nh3-0.3.0-cp38-abi3-win_arm64.whl", hash = "sha256:d97d3efd61404af7e5721a0e74d81cdbfc6e5f97e11e731bb6d090e30a7b62b2", size = 585971, upload-time = "2025-07-17T14:43:35.936Z" },
]

[[package]]
name = "nodeenv"
version = "1.9.1"
source = { registry = "https://pypi.org/simple" }
sdist = { url = "https://files.pythonhosted.org/packages/43/16/fc88b08840de0e0a72a2f9d8c6bae36be573e475a6326ae854bcc549fc45/nodeenv-1.9.1.tar.gz", hash = "sha256:6ec12890a2dab7946721edbfbcd91f3319c6ccc9aec47be7c7e6b7011ee6645f", size = 47437, upload-time = "2024-06-04T18:44:11.171Z" }
wheels = [
    { url = "https://files.pythonhosted.org/packages/d2/1d/1b658dbd2b9fa9c4c9f32accbfc0205d532c8c6194dc0f2a4c0428e7128a/nodeenv-1.9.1-py2.py3-none-any.whl", hash = "sha256:ba11c9782d29c27c70ffbdda2d7415098754709be8a7056d79a737cd901155c9", size = 22314, upload-time = "2024-06-04T18:44:08.352Z" },
]

[[package]]
name = "numpy"
version = "2.3.2"
source = { registry = "https://pypi.org/simple" }
sdist = { url = "https://files.pythonhosted.org/packages/37/7d/3fec4199c5ffb892bed55cff901e4f39a58c81df9c44c280499e92cad264/numpy-2.3.2.tar.gz", hash = "sha256:e0486a11ec30cdecb53f184d496d1c6a20786c81e55e41640270130056f8ee48", size = 20489306, upload-time = "2025-07-24T21:32:07.553Z" }
wheels = [
    { url = "https://files.pythonhosted.org/packages/00/6d/745dd1c1c5c284d17725e5c802ca4d45cfc6803519d777f087b71c9f4069/numpy-2.3.2-cp312-cp312-macosx_10_13_x86_64.whl", hash = "sha256:bc3186bea41fae9d8e90c2b4fb5f0a1f5a690682da79b92574d63f56b529080b", size = 20956420, upload-time = "2025-07-24T20:28:18.002Z" },
    { url = "https://files.pythonhosted.org/packages/bc/96/e7b533ea5740641dd62b07a790af5d9d8fec36000b8e2d0472bd7574105f/numpy-2.3.2-cp312-cp312-macosx_11_0_arm64.whl", hash = "sha256:2f4f0215edb189048a3c03bd5b19345bdfa7b45a7a6f72ae5945d2a28272727f", size = 14184660, upload-time = "2025-07-24T20:28:39.522Z" },
    { url = "https://files.pythonhosted.org/packages/2b/53/102c6122db45a62aa20d1b18c9986f67e6b97e0d6fbc1ae13e3e4c84430c/numpy-2.3.2-cp312-cp312-macosx_14_0_arm64.whl", hash = "sha256:8b1224a734cd509f70816455c3cffe13a4f599b1bf7130f913ba0e2c0b2006c0", size = 5113382, upload-time = "2025-07-24T20:28:48.544Z" },
    { url = "https://files.pythonhosted.org/packages/2b/21/376257efcbf63e624250717e82b4fae93d60178f09eb03ed766dbb48ec9c/numpy-2.3.2-cp312-cp312-macosx_14_0_x86_64.whl", hash = "sha256:3dcf02866b977a38ba3ec10215220609ab9667378a9e2150615673f3ffd6c73b", size = 6647258, upload-time = "2025-07-24T20:28:59.104Z" },
    { url = "https://files.pythonhosted.org/packages/91/ba/f4ebf257f08affa464fe6036e13f2bf9d4642a40228781dc1235da81be9f/numpy-2.3.2-cp312-cp312-manylinux_2_27_aarch64.manylinux_2_28_aarch64.whl", hash = "sha256:572d5512df5470f50ada8d1972c5f1082d9a0b7aa5944db8084077570cf98370", size = 14281409, upload-time = "2025-07-24T20:40:30.298Z" },
    { url = "https://files.pythonhosted.org/packages/59/ef/f96536f1df42c668cbacb727a8c6da7afc9c05ece6d558927fb1722693e1/numpy-2.3.2-cp312-cp312-manylinux_2_27_x86_64.manylinux_2_28_x86_64.whl", hash = "sha256:8145dd6d10df13c559d1e4314df29695613575183fa2e2d11fac4c208c8a1f73", size = 16641317, upload-time = "2025-07-24T20:40:56.625Z" },
    { url = "https://files.pythonhosted.org/packages/f6/a7/af813a7b4f9a42f498dde8a4c6fcbff8100eed00182cc91dbaf095645f38/numpy-2.3.2-cp312-cp312-musllinux_1_2_aarch64.whl", hash = "sha256:103ea7063fa624af04a791c39f97070bf93b96d7af7eb23530cd087dc8dbe9dc", size = 16056262, upload-time = "2025-07-24T20:41:20.797Z" },
    { url = "https://files.pythonhosted.org/packages/8b/5d/41c4ef8404caaa7f05ed1cfb06afe16a25895260eacbd29b4d84dff2920b/numpy-2.3.2-cp312-cp312-musllinux_1_2_x86_64.whl", hash = "sha256:fc927d7f289d14f5e037be917539620603294454130b6de200091e23d27dc9be", size = 18579342, upload-time = "2025-07-24T20:41:50.753Z" },
    { url = "https://files.pythonhosted.org/packages/a1/4f/9950e44c5a11636f4a3af6e825ec23003475cc9a466edb7a759ed3ea63bd/numpy-2.3.2-cp312-cp312-win32.whl", hash = "sha256:d95f59afe7f808c103be692175008bab926b59309ade3e6d25009e9a171f7036", size = 6320610, upload-time = "2025-07-24T20:42:01.551Z" },
    { url = "https://files.pythonhosted.org/packages/7c/2f/244643a5ce54a94f0a9a2ab578189c061e4a87c002e037b0829dd77293b6/numpy-2.3.2-cp312-cp312-win_amd64.whl", hash = "sha256:9e196ade2400c0c737d93465327d1ae7c06c7cb8a1756121ebf54b06ca183c7f", size = 12786292, upload-time = "2025-07-24T20:42:20.738Z" },
    { url = "https://files.pythonhosted.org/packages/54/cd/7b5f49d5d78db7badab22d8323c1b6ae458fbf86c4fdfa194ab3cd4eb39b/numpy-2.3.2-cp312-cp312-win_arm64.whl", hash = "sha256:ee807923782faaf60d0d7331f5e86da7d5e3079e28b291973c545476c2b00d07", size = 10194071, upload-time = "2025-07-24T20:42:36.657Z" },
    { url = "https://files.pythonhosted.org/packages/1c/c0/c6bb172c916b00700ed3bf71cb56175fd1f7dbecebf8353545d0b5519f6c/numpy-2.3.2-cp313-cp313-macosx_10_13_x86_64.whl", hash = "sha256:c8d9727f5316a256425892b043736d63e89ed15bbfe6556c5ff4d9d4448ff3b3", size = 20949074, upload-time = "2025-07-24T20:43:07.813Z" },
    { url = "https://files.pythonhosted.org/packages/20/4e/c116466d22acaf4573e58421c956c6076dc526e24a6be0903219775d862e/numpy-2.3.2-cp313-cp313-macosx_11_0_arm64.whl", hash = "sha256:efc81393f25f14d11c9d161e46e6ee348637c0a1e8a54bf9dedc472a3fae993b", size = 14177311, upload-time = "2025-07-24T20:43:29.335Z" },
    { url = "https://files.pythonhosted.org/packages/78/45/d4698c182895af189c463fc91d70805d455a227261d950e4e0f1310c2550/numpy-2.3.2-cp313-cp313-macosx_14_0_arm64.whl", hash = "sha256:dd937f088a2df683cbb79dda9a772b62a3e5a8a7e76690612c2737f38c6ef1b6", size = 5106022, upload-time = "2025-07-24T20:43:37.999Z" },
    { url = "https://files.pythonhosted.org/packages/9f/76/3e6880fef4420179309dba72a8c11f6166c431cf6dee54c577af8906f914/numpy-2.3.2-cp313-cp313-macosx_14_0_x86_64.whl", hash = "sha256:11e58218c0c46c80509186e460d79fbdc9ca1eb8d8aee39d8f2dc768eb781089", size = 6640135, upload-time = "2025-07-24T20:43:49.28Z" },
    { url = "https://files.pythonhosted.org/packages/34/fa/87ff7f25b3c4ce9085a62554460b7db686fef1e0207e8977795c7b7d7ba1/numpy-2.3.2-cp313-cp313-manylinux_2_27_aarch64.manylinux_2_28_aarch64.whl", hash = "sha256:5ad4ebcb683a1f99f4f392cc522ee20a18b2bb12a2c1c42c3d48d5a1adc9d3d2", size = 14278147, upload-time = "2025-07-24T20:44:10.328Z" },
    { url = "https://files.pythonhosted.org/packages/1d/0f/571b2c7a3833ae419fe69ff7b479a78d313581785203cc70a8db90121b9a/numpy-2.3.2-cp313-cp313-manylinux_2_27_x86_64.manylinux_2_28_x86_64.whl", hash = "sha256:938065908d1d869c7d75d8ec45f735a034771c6ea07088867f713d1cd3bbbe4f", size = 16635989, upload-time = "2025-07-24T20:44:34.88Z" },
    { url = "https://files.pythonhosted.org/packages/24/5a/84ae8dca9c9a4c592fe11340b36a86ffa9fd3e40513198daf8a97839345c/numpy-2.3.2-cp313-cp313-musllinux_1_2_aarch64.whl", hash = "sha256:66459dccc65d8ec98cc7df61307b64bf9e08101f9598755d42d8ae65d9a7a6ee", size = 16053052, upload-time = "2025-07-24T20:44:58.872Z" },
    { url = "https://files.pythonhosted.org/packages/57/7c/e5725d99a9133b9813fcf148d3f858df98511686e853169dbaf63aec6097/numpy-2.3.2-cp313-cp313-musllinux_1_2_x86_64.whl", hash = "sha256:a7af9ed2aa9ec5950daf05bb11abc4076a108bd3c7db9aa7251d5f107079b6a6", size = 18577955, upload-time = "2025-07-24T20:45:26.714Z" },
    { url = "https://files.pythonhosted.org/packages/ae/11/7c546fcf42145f29b71e4d6f429e96d8d68e5a7ba1830b2e68d7418f0bbd/numpy-2.3.2-cp313-cp313-win32.whl", hash = "sha256:906a30249315f9c8e17b085cc5f87d3f369b35fedd0051d4a84686967bdbbd0b", size = 6311843, upload-time = "2025-07-24T20:49:24.444Z" },
    { url = "https://files.pythonhosted.org/packages/aa/6f/a428fd1cb7ed39b4280d057720fed5121b0d7754fd2a9768640160f5517b/numpy-2.3.2-cp313-cp313-win_amd64.whl", hash = "sha256:c63d95dc9d67b676e9108fe0d2182987ccb0f11933c1e8959f42fa0da8d4fa56", size = 12782876, upload-time = "2025-07-24T20:49:43.227Z" },
    { url = "https://files.pythonhosted.org/packages/65/85/4ea455c9040a12595fb6c43f2c217257c7b52dd0ba332c6a6c1d28b289fe/numpy-2.3.2-cp313-cp313-win_arm64.whl", hash = "sha256:b05a89f2fb84d21235f93de47129dd4f11c16f64c87c33f5e284e6a3a54e43f2", size = 10192786, upload-time = "2025-07-24T20:49:59.443Z" },
    { url = "https://files.pythonhosted.org/packages/80/23/8278f40282d10c3f258ec3ff1b103d4994bcad78b0cba9208317f6bb73da/numpy-2.3.2-cp313-cp313t-macosx_10_13_x86_64.whl", hash = "sha256:4e6ecfeddfa83b02318f4d84acf15fbdbf9ded18e46989a15a8b6995dfbf85ab", size = 21047395, upload-time = "2025-07-24T20:45:58.821Z" },
    { url = "https://files.pythonhosted.org/packages/1f/2d/624f2ce4a5df52628b4ccd16a4f9437b37c35f4f8a50d00e962aae6efd7a/numpy-2.3.2-cp313-cp313t-macosx_11_0_arm64.whl", hash = "sha256:508b0eada3eded10a3b55725b40806a4b855961040180028f52580c4729916a2", size = 14300374, upload-time = "2025-07-24T20:46:20.207Z" },
    { url = "https://files.pythonhosted.org/packages/f6/62/ff1e512cdbb829b80a6bd08318a58698867bca0ca2499d101b4af063ee97/numpy-2.3.2-cp313-cp313t-macosx_14_0_arm64.whl", hash = "sha256:754d6755d9a7588bdc6ac47dc4ee97867271b17cee39cb87aef079574366db0a", size = 5228864, upload-time = "2025-07-24T20:46:30.58Z" },
    { url = "https://files.pythonhosted.org/packages/7d/8e/74bc18078fff03192d4032cfa99d5a5ca937807136d6f5790ce07ca53515/numpy-2.3.2-cp313-cp313t-macosx_14_0_x86_64.whl", hash = "sha256:a9f66e7d2b2d7712410d3bc5684149040ef5f19856f20277cd17ea83e5006286", size = 6737533, upload-time = "2025-07-24T20:46:46.111Z" },
    { url = "https://files.pythonhosted.org/packages/19/ea/0731efe2c9073ccca5698ef6a8c3667c4cf4eea53fcdcd0b50140aba03bc/numpy-2.3.2-cp313-cp313t-manylinux_2_27_aarch64.manylinux_2_28_aarch64.whl", hash = "sha256:de6ea4e5a65d5a90c7d286ddff2b87f3f4ad61faa3db8dabe936b34c2275b6f8", size = 14352007, upload-time = "2025-07-24T20:47:07.1Z" },
    { url = "https://files.pythonhosted.org/packages/cf/90/36be0865f16dfed20f4bc7f75235b963d5939707d4b591f086777412ff7b/numpy-2.3.2-cp313-cp313t-manylinux_2_27_x86_64.manylinux_2_28_x86_64.whl", hash = "sha256:a3ef07ec8cbc8fc9e369c8dcd52019510c12da4de81367d8b20bc692aa07573a", size = 16701914, upload-time = "2025-07-24T20:47:32.459Z" },
    { url = "https://files.pythonhosted.org/packages/94/30/06cd055e24cb6c38e5989a9e747042b4e723535758e6153f11afea88c01b/numpy-2.3.2-cp313-cp313t-musllinux_1_2_aarch64.whl", hash = "sha256:27c9f90e7481275c7800dc9c24b7cc40ace3fdb970ae4d21eaff983a32f70c91", size = 16132708, upload-time = "2025-07-24T20:47:58.129Z" },
    { url = "https://files.pythonhosted.org/packages/9a/14/ecede608ea73e58267fd7cb78f42341b3b37ba576e778a1a06baffbe585c/numpy-2.3.2-cp313-cp313t-musllinux_1_2_x86_64.whl", hash = "sha256:07b62978075b67eee4065b166d000d457c82a1efe726cce608b9db9dd66a73a5", size = 18651678, upload-time = "2025-07-24T20:48:25.402Z" },
    { url = "https://files.pythonhosted.org/packages/40/f3/2fe6066b8d07c3685509bc24d56386534c008b462a488b7f503ba82b8923/numpy-2.3.2-cp313-cp313t-win32.whl", hash = "sha256:c771cfac34a4f2c0de8e8c97312d07d64fd8f8ed45bc9f5726a7e947270152b5", size = 6441832, upload-time = "2025-07-24T20:48:37.181Z" },
    { url = "https://files.pythonhosted.org/packages/0b/ba/0937d66d05204d8f28630c9c60bc3eda68824abde4cf756c4d6aad03b0c6/numpy-2.3.2-cp313-cp313t-win_amd64.whl", hash = "sha256:72dbebb2dcc8305c431b2836bcc66af967df91be793d63a24e3d9b741374c450", size = 12927049, upload-time = "2025-07-24T20:48:56.24Z" },
    { url = "https://files.pythonhosted.org/packages/e9/ed/13542dd59c104d5e654dfa2ac282c199ba64846a74c2c4bcdbc3a0f75df1/numpy-2.3.2-cp313-cp313t-win_arm64.whl", hash = "sha256:72c6df2267e926a6d5286b0a6d556ebe49eae261062059317837fda12ddf0c1a", size = 10262935, upload-time = "2025-07-24T20:49:13.136Z" },
    { url = "https://files.pythonhosted.org/packages/c9/7c/7659048aaf498f7611b783e000c7268fcc4dcf0ce21cd10aad7b2e8f9591/numpy-2.3.2-cp314-cp314-macosx_10_13_x86_64.whl", hash = "sha256:448a66d052d0cf14ce9865d159bfc403282c9bc7bb2a31b03cc18b651eca8b1a", size = 20950906, upload-time = "2025-07-24T20:50:30.346Z" },
    { url = "https://files.pythonhosted.org/packages/80/db/984bea9d4ddf7112a04cfdfb22b1050af5757864cfffe8e09e44b7f11a10/numpy-2.3.2-cp314-cp314-macosx_11_0_arm64.whl", hash = "sha256:546aaf78e81b4081b2eba1d105c3b34064783027a06b3ab20b6eba21fb64132b", size = 14185607, upload-time = "2025-07-24T20:50:51.923Z" },
    { url = "https://files.pythonhosted.org/packages/e4/76/b3d6f414f4eca568f469ac112a3b510938d892bc5a6c190cb883af080b77/numpy-2.3.2-cp314-cp314-macosx_14_0_arm64.whl", hash = "sha256:87c930d52f45df092f7578889711a0768094debf73cfcde105e2d66954358125", size = 5114110, upload-time = "2025-07-24T20:51:01.041Z" },
    { url = "https://files.pythonhosted.org/packages/9e/d2/6f5e6826abd6bca52392ed88fe44a4b52aacb60567ac3bc86c67834c3a56/numpy-2.3.2-cp314-cp314-macosx_14_0_x86_64.whl", hash = "sha256:8dc082ea901a62edb8f59713c6a7e28a85daddcb67454c839de57656478f5b19", size = 6642050, upload-time = "2025-07-24T20:51:11.64Z" },
    { url = "https://files.pythonhosted.org/packages/c4/43/f12b2ade99199e39c73ad182f103f9d9791f48d885c600c8e05927865baf/numpy-2.3.2-cp314-cp314-manylinux_2_27_aarch64.manylinux_2_28_aarch64.whl", hash = "sha256:af58de8745f7fa9ca1c0c7c943616c6fe28e75d0c81f5c295810e3c83b5be92f", size = 14296292, upload-time = "2025-07-24T20:51:33.488Z" },
    { url = "https://files.pythonhosted.org/packages/5d/f9/77c07d94bf110a916b17210fac38680ed8734c236bfed9982fd8524a7b47/numpy-2.3.2-cp314-cp314-manylinux_2_27_x86_64.manylinux_2_28_x86_64.whl", hash = "sha256:fed5527c4cf10f16c6d0b6bee1f89958bccb0ad2522c8cadc2efd318bcd545f5", size = 16638913, upload-time = "2025-07-24T20:51:58.517Z" },
    { url = "https://files.pythonhosted.org/packages/9b/d1/9d9f2c8ea399cc05cfff8a7437453bd4e7d894373a93cdc46361bbb49a7d/numpy-2.3.2-cp314-cp314-musllinux_1_2_aarch64.whl", hash = "sha256:095737ed986e00393ec18ec0b21b47c22889ae4b0cd2d5e88342e08b01141f58", size = 16071180, upload-time = "2025-07-24T20:52:22.827Z" },
    { url = "https://files.pythonhosted.org/packages/4c/41/82e2c68aff2a0c9bf315e47d61951099fed65d8cb2c8d9dc388cb87e947e/numpy-2.3.2-cp314-cp314-musllinux_1_2_x86_64.whl", hash = "sha256:b5e40e80299607f597e1a8a247ff8d71d79c5b52baa11cc1cce30aa92d2da6e0", size = 18576809, upload-time = "2025-07-24T20:52:51.015Z" },
    { url = "https://files.pythonhosted.org/packages/14/14/4b4fd3efb0837ed252d0f583c5c35a75121038a8c4e065f2c259be06d2d8/numpy-2.3.2-cp314-cp314-win32.whl", hash = "sha256:7d6e390423cc1f76e1b8108c9b6889d20a7a1f59d9a60cac4a050fa734d6c1e2", size = 6366410, upload-time = "2025-07-24T20:56:44.949Z" },
    { url = "https://files.pythonhosted.org/packages/11/9e/b4c24a6b8467b61aced5c8dc7dcfce23621baa2e17f661edb2444a418040/numpy-2.3.2-cp314-cp314-win_amd64.whl", hash = "sha256:b9d0878b21e3918d76d2209c924ebb272340da1fb51abc00f986c258cd5e957b", size = 12918821, upload-time = "2025-07-24T20:57:06.479Z" },
    { url = "https://files.pythonhosted.org/packages/0e/0f/0dc44007c70b1007c1cef86b06986a3812dd7106d8f946c09cfa75782556/numpy-2.3.2-cp314-cp314-win_arm64.whl", hash = "sha256:2738534837c6a1d0c39340a190177d7d66fdf432894f469728da901f8f6dc910", size = 10477303, upload-time = "2025-07-24T20:57:22.879Z" },
    { url = "https://files.pythonhosted.org/packages/8b/3e/075752b79140b78ddfc9c0a1634d234cfdbc6f9bbbfa6b7504e445ad7d19/numpy-2.3.2-cp314-cp314t-macosx_10_13_x86_64.whl", hash = "sha256:4d002ecf7c9b53240be3bb69d80f86ddbd34078bae04d87be81c1f58466f264e", size = 21047524, upload-time = "2025-07-24T20:53:22.086Z" },
    { url = "https://files.pythonhosted.org/packages/fe/6d/60e8247564a72426570d0e0ea1151b95ce5bd2f1597bb878a18d32aec855/numpy-2.3.2-cp314-cp314t-macosx_11_0_arm64.whl", hash = "sha256:293b2192c6bcce487dbc6326de5853787f870aeb6c43f8f9c6496db5b1781e45", size = 14300519, upload-time = "2025-07-24T20:53:44.053Z" },
    { url = "https://files.pythonhosted.org/packages/4d/73/d8326c442cd428d47a067070c3ac6cc3b651a6e53613a1668342a12d4479/numpy-2.3.2-cp314-cp314t-macosx_14_0_arm64.whl", hash = "sha256:0a4f2021a6da53a0d580d6ef5db29947025ae8b35b3250141805ea9a32bbe86b", size = 5228972, upload-time = "2025-07-24T20:53:53.81Z" },
    { url = "https://files.pythonhosted.org/packages/34/2e/e71b2d6dad075271e7079db776196829019b90ce3ece5c69639e4f6fdc44/numpy-2.3.2-cp314-cp314t-macosx_14_0_x86_64.whl", hash = "sha256:9c144440db4bf3bb6372d2c3e49834cc0ff7bb4c24975ab33e01199e645416f2", size = 6737439, upload-time = "2025-07-24T20:54:04.742Z" },
    { url = "https://files.pythonhosted.org/packages/15/b0/d004bcd56c2c5e0500ffc65385eb6d569ffd3363cb5e593ae742749b2daa/numpy-2.3.2-cp314-cp314t-manylinux_2_27_aarch64.manylinux_2_28_aarch64.whl", hash = "sha256:f92d6c2a8535dc4fe4419562294ff957f83a16ebdec66df0805e473ffaad8bd0", size = 14352479, upload-time = "2025-07-24T20:54:25.819Z" },
    { url = "https://files.pythonhosted.org/packages/11/e3/285142fcff8721e0c99b51686426165059874c150ea9ab898e12a492e291/numpy-2.3.2-cp314-cp314t-manylinux_2_27_x86_64.manylinux_2_28_x86_64.whl", hash = "sha256:cefc2219baa48e468e3db7e706305fcd0c095534a192a08f31e98d83a7d45fb0", size = 16702805, upload-time = "2025-07-24T20:54:50.814Z" },
    { url = "https://files.pythonhosted.org/packages/33/c3/33b56b0e47e604af2c7cd065edca892d180f5899599b76830652875249a3/numpy-2.3.2-cp314-cp314t-musllinux_1_2_aarch64.whl", hash = "sha256:76c3e9501ceb50b2ff3824c3589d5d1ab4ac857b0ee3f8f49629d0de55ecf7c2", size = 16133830, upload-time = "2025-07-24T20:55:17.306Z" },
    { url = "https://files.pythonhosted.org/packages/6e/ae/7b1476a1f4d6a48bc669b8deb09939c56dd2a439db1ab03017844374fb67/numpy-2.3.2-cp314-cp314t-musllinux_1_2_x86_64.whl", hash = "sha256:122bf5ed9a0221b3419672493878ba4967121514b1d7d4656a7580cd11dddcbf", size = 18652665, upload-time = "2025-07-24T20:55:46.665Z" },
    { url = "https://files.pythonhosted.org/packages/14/ba/5b5c9978c4bb161034148ade2de9db44ec316fab89ce8c400db0e0c81f86/numpy-2.3.2-cp314-cp314t-win32.whl", hash = "sha256:6f1ae3dcb840edccc45af496f312528c15b1f79ac318169d094e85e4bb35fdf1", size = 6514777, upload-time = "2025-07-24T20:55:57.66Z" },
    { url = "https://files.pythonhosted.org/packages/eb/46/3dbaf0ae7c17cdc46b9f662c56da2054887b8d9e737c1476f335c83d33db/numpy-2.3.2-cp314-cp314t-win_amd64.whl", hash = "sha256:087ffc25890d89a43536f75c5fe8770922008758e8eeeef61733957041ed2f9b", size = 13111856, upload-time = "2025-07-24T20:56:17.318Z" },
    { url = "https://files.pythonhosted.org/packages/c1/9e/1652778bce745a67b5fe05adde60ed362d38eb17d919a540e813d30f6874/numpy-2.3.2-cp314-cp314t-win_arm64.whl", hash = "sha256:092aeb3449833ea9c0bf0089d70c29ae480685dd2377ec9cdbbb620257f84631", size = 10544226, upload-time = "2025-07-24T20:56:34.509Z" },
]

[[package]]
name = "packaging"
version = "25.0"
source = { registry = "https://pypi.org/simple" }
sdist = { url = "https://files.pythonhosted.org/packages/a1/d4/1fc4078c65507b51b96ca8f8c3ba19e6a61c8253c72794544580a7b6c24d/packaging-25.0.tar.gz", hash = "sha256:d443872c98d677bf60f6a1f2f8c1cb748e8fe762d2bf9d3148b5599295b0fc4f", size = 165727, upload-time = "2025-04-19T11:48:59.673Z" }
wheels = [
    { url = "https://files.pythonhosted.org/packages/20/12/38679034af332785aac8774540895e234f4d07f7545804097de4b666afd8/packaging-25.0-py3-none-any.whl", hash = "sha256:29572ef2b1f17581046b3a2227d5c611fb25ec70ca1ba8554b24b0e69331a484", size = 66469, upload-time = "2025-04-19T11:48:57.875Z" },
]

[[package]]
name = "pathspec"
version = "0.12.1"
source = { registry = "https://pypi.org/simple" }
sdist = { url = "https://files.pythonhosted.org/packages/ca/bc/f35b8446f4531a7cb215605d100cd88b7ac6f44ab3fc94870c120ab3adbf/pathspec-0.12.1.tar.gz", hash = "sha256:a482d51503a1ab33b1c67a6c3813a26953dbdc71c31dacaef9a838c4e29f5712", size = 51043, upload-time = "2023-12-10T22:30:45Z" }
wheels = [
    { url = "https://files.pythonhosted.org/packages/cc/20/ff623b09d963f88bfde16306a54e12ee5ea43e9b597108672ff3a408aad6/pathspec-0.12.1-py3-none-any.whl", hash = "sha256:a0d503e138a4c123b27490a4f7beda6a01c6f288df0e4a8b79c7eb0dc7b4cc08", size = 31191, upload-time = "2023-12-10T22:30:43.14Z" },
]

[[package]]
name = "pillow"
version = "11.3.0"
source = { registry = "https://pypi.org/simple" }
sdist = { url = "https://files.pythonhosted.org/packages/f3/0d/d0d6dea55cd152ce3d6767bb38a8fc10e33796ba4ba210cbab9354b6d238/pillow-11.3.0.tar.gz", hash = "sha256:3828ee7586cd0b2091b6209e5ad53e20d0649bbe87164a459d0676e035e8f523", size = 47113069, upload-time = "2025-07-01T09:16:30.666Z" }
wheels = [
    { url = "https://files.pythonhosted.org/packages/40/fe/1bc9b3ee13f68487a99ac9529968035cca2f0a51ec36892060edcc51d06a/pillow-11.3.0-cp312-cp312-macosx_10_13_x86_64.whl", hash = "sha256:fdae223722da47b024b867c1ea0be64e0df702c5e0a60e27daad39bf960dd1e4", size = 5278800, upload-time = "2025-07-01T09:14:17.648Z" },
    { url = "https://files.pythonhosted.org/packages/2c/32/7e2ac19b5713657384cec55f89065fb306b06af008cfd87e572035b27119/pillow-11.3.0-cp312-cp312-macosx_11_0_arm64.whl", hash = "sha256:921bd305b10e82b4d1f5e802b6850677f965d8394203d182f078873851dada69", size = 4686296, upload-time = "2025-07-01T09:14:19.828Z" },
    { url = "https://files.pythonhosted.org/packages/8e/1e/b9e12bbe6e4c2220effebc09ea0923a07a6da1e1f1bfbc8d7d29a01ce32b/pillow-11.3.0-cp312-cp312-manylinux2014_aarch64.manylinux_2_17_aarch64.whl", hash = "sha256:eb76541cba2f958032d79d143b98a3a6b3ea87f0959bbe256c0b5e416599fd5d", size = 5871726, upload-time = "2025-07-03T13:10:04.448Z" },
    { url = "https://files.pythonhosted.org/packages/8d/33/e9200d2bd7ba00dc3ddb78df1198a6e80d7669cce6c2bdbeb2530a74ec58/pillow-11.3.0-cp312-cp312-manylinux2014_x86_64.manylinux_2_17_x86_64.whl", hash = "sha256:67172f2944ebba3d4a7b54f2e95c786a3a50c21b88456329314caaa28cda70f6", size = 7644652, upload-time = "2025-07-03T13:10:10.391Z" },
    { url = "https://files.pythonhosted.org/packages/41/f1/6f2427a26fc683e00d985bc391bdd76d8dd4e92fac33d841127eb8fb2313/pillow-11.3.0-cp312-cp312-manylinux_2_27_aarch64.manylinux_2_28_aarch64.whl", hash = "sha256:97f07ed9f56a3b9b5f49d3661dc9607484e85c67e27f3e8be2c7d28ca032fec7", size = 5977787, upload-time = "2025-07-01T09:14:21.63Z" },
    { url = "https://files.pythonhosted.org/packages/e4/c9/06dd4a38974e24f932ff5f98ea3c546ce3f8c995d3f0985f8e5ba48bba19/pillow-11.3.0-cp312-cp312-manylinux_2_27_x86_64.manylinux_2_28_x86_64.whl", hash = "sha256:676b2815362456b5b3216b4fd5bd89d362100dc6f4945154ff172e206a22c024", size = 6645236, upload-time = "2025-07-01T09:14:23.321Z" },
    { url = "https://files.pythonhosted.org/packages/40/e7/848f69fb79843b3d91241bad658e9c14f39a32f71a301bcd1d139416d1be/pillow-11.3.0-cp312-cp312-musllinux_1_2_aarch64.whl", hash = "sha256:3e184b2f26ff146363dd07bde8b711833d7b0202e27d13540bfe2e35a323a809", size = 6086950, upload-time = "2025-07-01T09:14:25.237Z" },
    { url = "https://files.pythonhosted.org/packages/0b/1a/7cff92e695a2a29ac1958c2a0fe4c0b2393b60aac13b04a4fe2735cad52d/pillow-11.3.0-cp312-cp312-musllinux_1_2_x86_64.whl", hash = "sha256:6be31e3fc9a621e071bc17bb7de63b85cbe0bfae91bb0363c893cbe67247780d", size = 6723358, upload-time = "2025-07-01T09:14:27.053Z" },
    { url = "https://files.pythonhosted.org/packages/26/7d/73699ad77895f69edff76b0f332acc3d497f22f5d75e5360f78cbcaff248/pillow-11.3.0-cp312-cp312-win32.whl", hash = "sha256:7b161756381f0918e05e7cb8a371fff367e807770f8fe92ecb20d905d0e1c149", size = 6275079, upload-time = "2025-07-01T09:14:30.104Z" },
    { url = "https://files.pythonhosted.org/packages/8c/ce/e7dfc873bdd9828f3b6e5c2bbb74e47a98ec23cc5c74fc4e54462f0d9204/pillow-11.3.0-cp312-cp312-win_amd64.whl", hash = "sha256:a6444696fce635783440b7f7a9fc24b3ad10a9ea3f0ab66c5905be1c19ccf17d", size = 6986324, upload-time = "2025-07-01T09:14:31.899Z" },
    { url = "https://files.pythonhosted.org/packages/16/8f/b13447d1bf0b1f7467ce7d86f6e6edf66c0ad7cf44cf5c87a37f9bed9936/pillow-11.3.0-cp312-cp312-win_arm64.whl", hash = "sha256:2aceea54f957dd4448264f9bf40875da0415c83eb85f55069d89c0ed436e3542", size = 2423067, upload-time = "2025-07-01T09:14:33.709Z" },
    { url = "https://files.pythonhosted.org/packages/1e/93/0952f2ed8db3a5a4c7a11f91965d6184ebc8cd7cbb7941a260d5f018cd2d/pillow-11.3.0-cp313-cp313-ios_13_0_arm64_iphoneos.whl", hash = "sha256:1c627742b539bba4309df89171356fcb3cc5a9178355b2727d1b74a6cf155fbd", size = 2128328, upload-time = "2025-07-01T09:14:35.276Z" },
    { url = "https://files.pythonhosted.org/packages/4b/e8/100c3d114b1a0bf4042f27e0f87d2f25e857e838034e98ca98fe7b8c0a9c/pillow-11.3.0-cp313-cp313-ios_13_0_arm64_iphonesimulator.whl", hash = "sha256:30b7c02f3899d10f13d7a48163c8969e4e653f8b43416d23d13d1bbfdc93b9f8", size = 2170652, upload-time = "2025-07-01T09:14:37.203Z" },
    { url = "https://files.pythonhosted.org/packages/aa/86/3f758a28a6e381758545f7cdb4942e1cb79abd271bea932998fc0db93cb6/pillow-11.3.0-cp313-cp313-ios_13_0_x86_64_iphonesimulator.whl", hash = "sha256:7859a4cc7c9295f5838015d8cc0a9c215b77e43d07a25e460f35cf516df8626f", size = 2227443, upload-time = "2025-07-01T09:14:39.344Z" },
    { url = "https://files.pythonhosted.org/packages/01/f4/91d5b3ffa718df2f53b0dc109877993e511f4fd055d7e9508682e8aba092/pillow-11.3.0-cp313-cp313-macosx_10_13_x86_64.whl", hash = "sha256:ec1ee50470b0d050984394423d96325b744d55c701a439d2bd66089bff963d3c", size = 5278474, upload-time = "2025-07-01T09:14:41.843Z" },
    { url = "https://files.pythonhosted.org/packages/f9/0e/37d7d3eca6c879fbd9dba21268427dffda1ab00d4eb05b32923d4fbe3b12/pillow-11.3.0-cp313-cp313-macosx_11_0_arm64.whl", hash = "sha256:7db51d222548ccfd274e4572fdbf3e810a5e66b00608862f947b163e613b67dd", size = 4686038, upload-time = "2025-07-01T09:14:44.008Z" },
    { url = "https://files.pythonhosted.org/packages/ff/b0/3426e5c7f6565e752d81221af9d3676fdbb4f352317ceafd42899aaf5d8a/pillow-11.3.0-cp313-cp313-manylinux2014_aarch64.manylinux_2_17_aarch64.whl", hash = "sha256:2d6fcc902a24ac74495df63faad1884282239265c6839a0a6416d33faedfae7e", size = 5864407, upload-time = "2025-07-03T13:10:15.628Z" },
    { url = "https://files.pythonhosted.org/packages/fc/c1/c6c423134229f2a221ee53f838d4be9d82bab86f7e2f8e75e47b6bf6cd77/pillow-11.3.0-cp313-cp313-manylinux2014_x86_64.manylinux_2_17_x86_64.whl", hash = "sha256:f0f5d8f4a08090c6d6d578351a2b91acf519a54986c055af27e7a93feae6d3f1", size = 7639094, upload-time = "2025-07-03T13:10:21.857Z" },
    { url = "https://files.pythonhosted.org/packages/ba/c9/09e6746630fe6372c67c648ff9deae52a2bc20897d51fa293571977ceb5d/pillow-11.3.0-cp313-cp313-manylinux_2_27_aarch64.manylinux_2_28_aarch64.whl", hash = "sha256:c37d8ba9411d6003bba9e518db0db0c58a680ab9fe5179f040b0463644bc9805", size = 5973503, upload-time = "2025-07-01T09:14:45.698Z" },
    { url = "https://files.pythonhosted.org/packages/d5/1c/a2a29649c0b1983d3ef57ee87a66487fdeb45132df66ab30dd37f7dbe162/pillow-11.3.0-cp313-cp313-manylinux_2_27_x86_64.manylinux_2_28_x86_64.whl", hash = "sha256:13f87d581e71d9189ab21fe0efb5a23e9f28552d5be6979e84001d3b8505abe8", size = 6642574, upload-time = "2025-07-01T09:14:47.415Z" },
    { url = "https://files.pythonhosted.org/packages/36/de/d5cc31cc4b055b6c6fd990e3e7f0f8aaf36229a2698501bcb0cdf67c7146/pillow-11.3.0-cp313-cp313-musllinux_1_2_aarch64.whl", hash = "sha256:023f6d2d11784a465f09fd09a34b150ea4672e85fb3d05931d89f373ab14abb2", size = 6084060, upload-time = "2025-07-01T09:14:49.636Z" },
    { url = "https://files.pythonhosted.org/packages/d5/ea/502d938cbaeec836ac28a9b730193716f0114c41325db428e6b280513f09/pillow-11.3.0-cp313-cp313-musllinux_1_2_x86_64.whl", hash = "sha256:45dfc51ac5975b938e9809451c51734124e73b04d0f0ac621649821a63852e7b", size = 6721407, upload-time = "2025-07-01T09:14:51.962Z" },
    { url = "https://files.pythonhosted.org/packages/45/9c/9c5e2a73f125f6cbc59cc7087c8f2d649a7ae453f83bd0362ff7c9e2aee2/pillow-11.3.0-cp313-cp313-win32.whl", hash = "sha256:a4d336baed65d50d37b88ca5b60c0fa9d81e3a87d4a7930d3880d1624d5b31f3", size = 6273841, upload-time = "2025-07-01T09:14:54.142Z" },
    { url = "https://files.pythonhosted.org/packages/23/85/397c73524e0cd212067e0c969aa245b01d50183439550d24d9f55781b776/pillow-11.3.0-cp313-cp313-win_amd64.whl", hash = "sha256:0bce5c4fd0921f99d2e858dc4d4d64193407e1b99478bc5cacecba2311abde51", size = 6978450, upload-time = "2025-07-01T09:14:56.436Z" },
    { url = "https://files.pythonhosted.org/packages/17/d2/622f4547f69cd173955194b78e4d19ca4935a1b0f03a302d655c9f6aae65/pillow-11.3.0-cp313-cp313-win_arm64.whl", hash = "sha256:1904e1264881f682f02b7f8167935cce37bc97db457f8e7849dc3a6a52b99580", size = 2423055, upload-time = "2025-07-01T09:14:58.072Z" },
    { url = "https://files.pythonhosted.org/packages/dd/80/a8a2ac21dda2e82480852978416cfacd439a4b490a501a288ecf4fe2532d/pillow-11.3.0-cp313-cp313t-macosx_10_13_x86_64.whl", hash = "sha256:4c834a3921375c48ee6b9624061076bc0a32a60b5532b322cc0ea64e639dd50e", size = 5281110, upload-time = "2025-07-01T09:14:59.79Z" },
    { url = "https://files.pythonhosted.org/packages/44/d6/b79754ca790f315918732e18f82a8146d33bcd7f4494380457ea89eb883d/pillow-11.3.0-cp313-cp313t-macosx_11_0_arm64.whl", hash = "sha256:5e05688ccef30ea69b9317a9ead994b93975104a677a36a8ed8106be9260aa6d", size = 4689547, upload-time = "2025-07-01T09:15:01.648Z" },
    { url = "https://files.pythonhosted.org/packages/49/20/716b8717d331150cb00f7fdd78169c01e8e0c219732a78b0e59b6bdb2fd6/pillow-11.3.0-cp313-cp313t-manylinux2014_aarch64.manylinux_2_17_aarch64.whl", hash = "sha256:1019b04af07fc0163e2810167918cb5add8d74674b6267616021ab558dc98ced", size = 5901554, upload-time = "2025-07-03T13:10:27.018Z" },
    { url = "https://files.pythonhosted.org/packages/74/cf/a9f3a2514a65bb071075063a96f0a5cf949c2f2fce683c15ccc83b1c1cab/pillow-11.3.0-cp313-cp313t-manylinux2014_x86_64.manylinux_2_17_x86_64.whl", hash = "sha256:f944255db153ebb2b19c51fe85dd99ef0ce494123f21b9db4877ffdfc5590c7c", size = 7669132, upload-time = "2025-07-03T13:10:33.01Z" },
    { url = "https://files.pythonhosted.org/packages/98/3c/da78805cbdbee9cb43efe8261dd7cc0b4b93f2ac79b676c03159e9db2187/pillow-11.3.0-cp313-cp313t-manylinux_2_27_aarch64.manylinux_2_28_aarch64.whl", hash = "sha256:1f85acb69adf2aaee8b7da124efebbdb959a104db34d3a2cb0f3793dbae422a8", size = 6005001, upload-time = "2025-07-01T09:15:03.365Z" },
    { url = "https://files.pythonhosted.org/packages/6c/fa/ce044b91faecf30e635321351bba32bab5a7e034c60187fe9698191aef4f/pillow-11.3.0-cp313-cp313t-manylinux_2_27_x86_64.manylinux_2_28_x86_64.whl", hash = "sha256:05f6ecbeff5005399bb48d198f098a9b4b6bdf27b8487c7f38ca16eeb070cd59", size = 6668814, upload-time = "2025-07-01T09:15:05.655Z" },
    { url = "https://files.pythonhosted.org/packages/7b/51/90f9291406d09bf93686434f9183aba27b831c10c87746ff49f127ee80cb/pillow-11.3.0-cp313-cp313t-musllinux_1_2_aarch64.whl", hash = "sha256:a7bc6e6fd0395bc052f16b1a8670859964dbd7003bd0af2ff08342eb6e442cfe", size = 6113124, upload-time = "2025-07-01T09:15:07.358Z" },
    { url = "https://files.pythonhosted.org/packages/cd/5a/6fec59b1dfb619234f7636d4157d11fb4e196caeee220232a8d2ec48488d/pillow-11.3.0-cp313-cp313t-musllinux_1_2_x86_64.whl", hash = "sha256:83e1b0161c9d148125083a35c1c5a89db5b7054834fd4387499e06552035236c", size = 6747186, upload-time = "2025-07-01T09:15:09.317Z" },
    { url = "https://files.pythonhosted.org/packages/49/6b/00187a044f98255225f172de653941e61da37104a9ea60e4f6887717e2b5/pillow-11.3.0-cp313-cp313t-win32.whl", hash = "sha256:2a3117c06b8fb646639dce83694f2f9eac405472713fcb1ae887469c0d4f6788", size = 6277546, upload-time = "2025-07-01T09:15:11.311Z" },
    { url = "https://files.pythonhosted.org/packages/e8/5c/6caaba7e261c0d75bab23be79f1d06b5ad2a2ae49f028ccec801b0e853d6/pillow-11.3.0-cp313-cp313t-win_amd64.whl", hash = "sha256:857844335c95bea93fb39e0fa2726b4d9d758850b34075a7e3ff4f4fa3aa3b31", size = 6985102, upload-time = "2025-07-01T09:15:13.164Z" },
    { url = "https://files.pythonhosted.org/packages/f3/7e/b623008460c09a0cb38263c93b828c666493caee2eb34ff67f778b87e58c/pillow-11.3.0-cp313-cp313t-win_arm64.whl", hash = "sha256:8797edc41f3e8536ae4b10897ee2f637235c94f27404cac7297f7b607dd0716e", size = 2424803, upload-time = "2025-07-01T09:15:15.695Z" },
    { url = "https://files.pythonhosted.org/packages/73/f4/04905af42837292ed86cb1b1dabe03dce1edc008ef14c473c5c7e1443c5d/pillow-11.3.0-cp314-cp314-macosx_10_13_x86_64.whl", hash = "sha256:d9da3df5f9ea2a89b81bb6087177fb1f4d1c7146d583a3fe5c672c0d94e55e12", size = 5278520, upload-time = "2025-07-01T09:15:17.429Z" },
    { url = "https://files.pythonhosted.org/packages/41/b0/33d79e377a336247df6348a54e6d2a2b85d644ca202555e3faa0cf811ecc/pillow-11.3.0-cp314-cp314-macosx_11_0_arm64.whl", hash = "sha256:0b275ff9b04df7b640c59ec5a3cb113eefd3795a8df80bac69646ef699c6981a", size = 4686116, upload-time = "2025-07-01T09:15:19.423Z" },
    { url = "https://files.pythonhosted.org/packages/49/2d/ed8bc0ab219ae8768f529597d9509d184fe8a6c4741a6864fea334d25f3f/pillow-11.3.0-cp314-cp314-manylinux2014_aarch64.manylinux_2_17_aarch64.whl", hash = "sha256:0743841cabd3dba6a83f38a92672cccbd69af56e3e91777b0ee7f4dba4385632", size = 5864597, upload-time = "2025-07-03T13:10:38.404Z" },
    { url = "https://files.pythonhosted.org/packages/b5/3d/b932bb4225c80b58dfadaca9d42d08d0b7064d2d1791b6a237f87f661834/pillow-11.3.0-cp314-cp314-manylinux2014_x86_64.manylinux_2_17_x86_64.whl", hash = "sha256:2465a69cf967b8b49ee1b96d76718cd98c4e925414ead59fdf75cf0fd07df673", size = 7638246, upload-time = "2025-07-03T13:10:44.987Z" },
    { url = "https://files.pythonhosted.org/packages/09/b5/0487044b7c096f1b48f0d7ad416472c02e0e4bf6919541b111efd3cae690/pillow-11.3.0-cp314-cp314-manylinux_2_27_aarch64.manylinux_2_28_aarch64.whl", hash = "sha256:41742638139424703b4d01665b807c6468e23e699e8e90cffefe291c5832b027", size = 5973336, upload-time = "2025-07-01T09:15:21.237Z" },
    { url = "https://files.pythonhosted.org/packages/a8/2d/524f9318f6cbfcc79fbc004801ea6b607ec3f843977652fdee4857a7568b/pillow-11.3.0-cp314-cp314-manylinux_2_27_x86_64.manylinux_2_28_x86_64.whl", hash = "sha256:93efb0b4de7e340d99057415c749175e24c8864302369e05914682ba642e5d77", size = 6642699, upload-time = "2025-07-01T09:15:23.186Z" },
    { url = "https://files.pythonhosted.org/packages/6f/d2/a9a4f280c6aefedce1e8f615baaa5474e0701d86dd6f1dede66726462bbd/pillow-11.3.0-cp314-cp314-musllinux_1_2_aarch64.whl", hash = "sha256:7966e38dcd0fa11ca390aed7c6f20454443581d758242023cf36fcb319b1a874", size = 6083789, upload-time = "2025-07-01T09:15:25.1Z" },
    { url = "https://files.pythonhosted.org/packages/fe/54/86b0cd9dbb683a9d5e960b66c7379e821a19be4ac5810e2e5a715c09a0c0/pillow-11.3.0-cp314-cp314-musllinux_1_2_x86_64.whl", hash = "sha256:98a9afa7b9007c67ed84c57c9e0ad86a6000da96eaa638e4f8abe5b65ff83f0a", size = 6720386, upload-time = "2025-07-01T09:15:27.378Z" },
    { url = "https://files.pythonhosted.org/packages/e7/95/88efcaf384c3588e24259c4203b909cbe3e3c2d887af9e938c2022c9dd48/pillow-11.3.0-cp314-cp314-win32.whl", hash = "sha256:02a723e6bf909e7cea0dac1b0e0310be9d7650cd66222a5f1c571455c0a45214", size = 6370911, upload-time = "2025-07-01T09:15:29.294Z" },
    { url = "https://files.pythonhosted.org/packages/2e/cc/934e5820850ec5eb107e7b1a72dd278140731c669f396110ebc326f2a503/pillow-11.3.0-cp314-cp314-win_amd64.whl", hash = "sha256:a418486160228f64dd9e9efcd132679b7a02a5f22c982c78b6fc7dab3fefb635", size = 7117383, upload-time = "2025-07-01T09:15:31.128Z" },
    { url = "https://files.pythonhosted.org/packages/d6/e9/9c0a616a71da2a5d163aa37405e8aced9a906d574b4a214bede134e731bc/pillow-11.3.0-cp314-cp314-win_arm64.whl", hash = "sha256:155658efb5e044669c08896c0c44231c5e9abcaadbc5cd3648df2f7c0b96b9a6", size = 2511385, upload-time = "2025-07-01T09:15:33.328Z" },
    { url = "https://files.pythonhosted.org/packages/1a/33/c88376898aff369658b225262cd4f2659b13e8178e7534df9e6e1fa289f6/pillow-11.3.0-cp314-cp314t-macosx_10_13_x86_64.whl", hash = "sha256:59a03cdf019efbfeeed910bf79c7c93255c3d54bc45898ac2a4140071b02b4ae", size = 5281129, upload-time = "2025-07-01T09:15:35.194Z" },
    { url = "https://files.pythonhosted.org/packages/1f/70/d376247fb36f1844b42910911c83a02d5544ebd2a8bad9efcc0f707ea774/pillow-11.3.0-cp314-cp314t-macosx_11_0_arm64.whl", hash = "sha256:f8a5827f84d973d8636e9dc5764af4f0cf2318d26744b3d902931701b0d46653", size = 4689580, upload-time = "2025-07-01T09:15:37.114Z" },
    { url = "https://files.pythonhosted.org/packages/eb/1c/537e930496149fbac69efd2fc4329035bbe2e5475b4165439e3be9cb183b/pillow-11.3.0-cp314-cp314t-manylinux2014_aarch64.manylinux_2_17_aarch64.whl", hash = "sha256:ee92f2fd10f4adc4b43d07ec5e779932b4eb3dbfbc34790ada5a6669bc095aa6", size = 5902860, upload-time = "2025-07-03T13:10:50.248Z" },
    { url = "https://files.pythonhosted.org/packages/bd/57/80f53264954dcefeebcf9dae6e3eb1daea1b488f0be8b8fef12f79a3eb10/pillow-11.3.0-cp314-cp314t-manylinux2014_x86_64.manylinux_2_17_x86_64.whl", hash = "sha256:c96d333dcf42d01f47b37e0979b6bd73ec91eae18614864622d9b87bbd5bbf36", size = 7670694, upload-time = "2025-07-03T13:10:56.432Z" },
    { url = "https://files.pythonhosted.org/packages/70/ff/4727d3b71a8578b4587d9c276e90efad2d6fe0335fd76742a6da08132e8c/pillow-11.3.0-cp314-cp314t-manylinux_2_27_aarch64.manylinux_2_28_aarch64.whl", hash = "sha256:4c96f993ab8c98460cd0c001447bff6194403e8b1d7e149ade5f00594918128b", size = 6005888, upload-time = "2025-07-01T09:15:39.436Z" },
    { url = "https://files.pythonhosted.org/packages/05/ae/716592277934f85d3be51d7256f3636672d7b1abfafdc42cf3f8cbd4b4c8/pillow-11.3.0-cp314-cp314t-manylinux_2_27_x86_64.manylinux_2_28_x86_64.whl", hash = "sha256:41342b64afeba938edb034d122b2dda5db2139b9a4af999729ba8818e0056477", size = 6670330, upload-time = "2025-07-01T09:15:41.269Z" },
    { url = "https://files.pythonhosted.org/packages/e7/bb/7fe6cddcc8827b01b1a9766f5fdeb7418680744f9082035bdbabecf1d57f/pillow-11.3.0-cp314-cp314t-musllinux_1_2_aarch64.whl", hash = "sha256:068d9c39a2d1b358eb9f245ce7ab1b5c3246c7c8c7d9ba58cfa5b43146c06e50", size = 6114089, upload-time = "2025-07-01T09:15:43.13Z" },
    { url = "https://files.pythonhosted.org/packages/8b/f5/06bfaa444c8e80f1a8e4bff98da9c83b37b5be3b1deaa43d27a0db37ef84/pillow-11.3.0-cp314-cp314t-musllinux_1_2_x86_64.whl", hash = "sha256:a1bc6ba083b145187f648b667e05a2534ecc4b9f2784c2cbe3089e44868f2b9b", size = 6748206, upload-time = "2025-07-01T09:15:44.937Z" },
    { url = "https://files.pythonhosted.org/packages/f0/77/bc6f92a3e8e6e46c0ca78abfffec0037845800ea38c73483760362804c41/pillow-11.3.0-cp314-cp314t-win32.whl", hash = "sha256:118ca10c0d60b06d006be10a501fd6bbdfef559251ed31b794668ed569c87e12", size = 6377370, upload-time = "2025-07-01T09:15:46.673Z" },
    { url = "https://files.pythonhosted.org/packages/4a/82/3a721f7d69dca802befb8af08b7c79ebcab461007ce1c18bd91a5d5896f9/pillow-11.3.0-cp314-cp314t-win_amd64.whl", hash = "sha256:8924748b688aa210d79883357d102cd64690e56b923a186f35a82cbc10f997db", size = 7121500, upload-time = "2025-07-01T09:15:48.512Z" },
    { url = "https://files.pythonhosted.org/packages/89/c7/5572fa4a3f45740eaab6ae86fcdf7195b55beac1371ac8c619d880cfe948/pillow-11.3.0-cp314-cp314t-win_arm64.whl", hash = "sha256:79ea0d14d3ebad43ec77ad5272e6ff9bba5b679ef73375ea760261207fa8e0aa", size = 2512835, upload-time = "2025-07-01T09:15:50.399Z" },
]

[[package]]
name = "platformdirs"
version = "4.3.8"
source = { registry = "https://pypi.org/simple" }
sdist = { url = "https://files.pythonhosted.org/packages/fe/8b/3c73abc9c759ecd3f1f7ceff6685840859e8070c4d947c93fae71f6a0bf2/platformdirs-4.3.8.tar.gz", hash = "sha256:3d512d96e16bcb959a814c9f348431070822a6496326a4be0911c40b5a74c2bc", size = 21362, upload-time = "2025-05-07T22:47:42.121Z" }
wheels = [
    { url = "https://files.pythonhosted.org/packages/fe/39/979e8e21520d4e47a0bbe349e2713c0aac6f3d853d0e5b34d76206c439aa/platformdirs-4.3.8-py3-none-any.whl", hash = "sha256:ff7059bb7eb1179e2685604f4aaf157cfd9535242bd23742eadc3c13542139b4", size = 18567, upload-time = "2025-05-07T22:47:40.376Z" },
]

[[package]]
name = "pluggy"
version = "1.6.0"
source = { registry = "https://pypi.org/simple" }
sdist = { url = "https://files.pythonhosted.org/packages/f9/e2/3e91f31a7d2b083fe6ef3fa267035b518369d9511ffab804f839851d2779/pluggy-1.6.0.tar.gz", hash = "sha256:7dcc130b76258d33b90f61b658791dede3486c3e6bfb003ee5c9bfb396dd22f3", size = 69412, upload-time = "2025-05-15T12:30:07.975Z" }
wheels = [
    { url = "https://files.pythonhosted.org/packages/54/20/4d324d65cc6d9205fabedc306948156824eb9f0ee1633355a8f7ec5c66bf/pluggy-1.6.0-py3-none-any.whl", hash = "sha256:e920276dd6813095e9377c0bc5566d94c932c33b27a3e3945d8389c374dd4746", size = 20538, upload-time = "2025-05-15T12:30:06.134Z" },
]

[[package]]
name = "ply"
version = "3.11"
source = { registry = "https://pypi.org/simple" }
sdist = { url = "https://files.pythonhosted.org/packages/e5/69/882ee5c9d017149285cab114ebeab373308ef0f874fcdac9beb90e0ac4da/ply-3.11.tar.gz", hash = "sha256:00c7c1aaa88358b9c765b6d3000c6eec0ba42abca5351b095321aef446081da3", size = 159130, upload-time = "2018-02-15T19:01:31.097Z" }
wheels = [
    { url = "https://files.pythonhosted.org/packages/a3/58/35da89ee790598a0700ea49b2a66594140f44dec458c07e8e3d4979137fc/ply-3.11-py2.py3-none-any.whl", hash = "sha256:096f9b8350b65ebd2fd1346b12452efe5b9607f7482813ffca50c22722a807ce", size = 49567, upload-time = "2018-02-15T19:01:27.172Z" },
]

[[package]]
name = "pre-commit"
version = "4.2.0"
source = { registry = "https://pypi.org/simple" }
dependencies = [
    { name = "cfgv" },
    { name = "identify" },
    { name = "nodeenv" },
    { name = "pyyaml" },
    { name = "virtualenv" },
]
sdist = { url = "https://files.pythonhosted.org/packages/08/39/679ca9b26c7bb2999ff122d50faa301e49af82ca9c066ec061cfbc0c6784/pre_commit-4.2.0.tar.gz", hash = "sha256:601283b9757afd87d40c4c4a9b2b5de9637a8ea02eaff7adc2d0fb4e04841146", size = 193424, upload-time = "2025-03-18T21:35:20.987Z" }
wheels = [
    { url = "https://files.pythonhosted.org/packages/88/74/a88bf1b1efeae488a0c0b7bdf71429c313722d1fc0f377537fbe554e6180/pre_commit-4.2.0-py2.py3-none-any.whl", hash = "sha256:a009ca7205f1eb497d10b845e52c838a98b6cdd2102a6c8e4540e94ee75c58bd", size = 220707, upload-time = "2025-03-18T21:35:19.343Z" },
]

[[package]]
name = "propcache"
version = "0.3.2"
source = { registry = "https://pypi.org/simple" }
sdist = { url = "https://files.pythonhosted.org/packages/a6/16/43264e4a779dd8588c21a70f0709665ee8f611211bdd2c87d952cfa7c776/propcache-0.3.2.tar.gz", hash = "sha256:20d7d62e4e7ef05f221e0db2856b979540686342e7dd9973b815599c7057e168", size = 44139, upload-time = "2025-06-09T22:56:06.081Z" }
wheels = [
    { url = "https://files.pythonhosted.org/packages/a8/42/9ca01b0a6f48e81615dca4765a8f1dd2c057e0540f6116a27dc5ee01dfb6/propcache-0.3.2-cp312-cp312-macosx_10_13_universal2.whl", hash = "sha256:8de106b6c84506b31c27168582cd3cb3000a6412c16df14a8628e5871ff83c10", size = 73674, upload-time = "2025-06-09T22:54:30.551Z" },
    { url = "https://files.pythonhosted.org/packages/af/6e/21293133beb550f9c901bbece755d582bfaf2176bee4774000bd4dd41884/propcache-0.3.2-cp312-cp312-macosx_10_13_x86_64.whl", hash = "sha256:28710b0d3975117239c76600ea351934ac7b5ff56e60953474342608dbbb6154", size = 43570, upload-time = "2025-06-09T22:54:32.296Z" },
    { url = "https://files.pythonhosted.org/packages/0c/c8/0393a0a3a2b8760eb3bde3c147f62b20044f0ddac81e9d6ed7318ec0d852/propcache-0.3.2-cp312-cp312-macosx_11_0_arm64.whl", hash = "sha256:ce26862344bdf836650ed2487c3d724b00fbfec4233a1013f597b78c1cb73615", size = 43094, upload-time = "2025-06-09T22:54:33.929Z" },
    { url = "https://files.pythonhosted.org/packages/37/2c/489afe311a690399d04a3e03b069225670c1d489eb7b044a566511c1c498/propcache-0.3.2-cp312-cp312-manylinux_2_17_aarch64.manylinux2014_aarch64.whl", hash = "sha256:bca54bd347a253af2cf4544bbec232ab982f4868de0dd684246b67a51bc6b1db", size = 226958, upload-time = "2025-06-09T22:54:35.186Z" },
    { url = "https://files.pythonhosted.org/packages/9d/ca/63b520d2f3d418c968bf596839ae26cf7f87bead026b6192d4da6a08c467/propcache-0.3.2-cp312-cp312-manylinux_2_17_ppc64le.manylinux2014_ppc64le.whl", hash = "sha256:55780d5e9a2ddc59711d727226bb1ba83a22dd32f64ee15594b9392b1f544eb1", size = 234894, upload-time = "2025-06-09T22:54:36.708Z" },
    { url = "https://files.pythonhosted.org/packages/11/60/1d0ed6fff455a028d678df30cc28dcee7af77fa2b0e6962ce1df95c9a2a9/propcache-0.3.2-cp312-cp312-manylinux_2_17_s390x.manylinux2014_s390x.whl", hash = "sha256:035e631be25d6975ed87ab23153db6a73426a48db688070d925aa27e996fe93c", size = 233672, upload-time = "2025-06-09T22:54:38.062Z" },
    { url = "https://files.pythonhosted.org/packages/37/7c/54fd5301ef38505ab235d98827207176a5c9b2aa61939b10a460ca53e123/propcache-0.3.2-cp312-cp312-manylinux_2_17_x86_64.manylinux2014_x86_64.whl", hash = "sha256:ee6f22b6eaa39297c751d0e80c0d3a454f112f5c6481214fcf4c092074cecd67", size = 224395, upload-time = "2025-06-09T22:54:39.634Z" },
    { url = "https://files.pythonhosted.org/packages/ee/1a/89a40e0846f5de05fdc6779883bf46ba980e6df4d2ff8fb02643de126592/propcache-0.3.2-cp312-cp312-manylinux_2_5_i686.manylinux1_i686.manylinux_2_17_i686.manylinux2014_i686.whl", hash = "sha256:7ca3aee1aa955438c4dba34fc20a9f390e4c79967257d830f137bd5a8a32ed3b", size = 212510, upload-time = "2025-06-09T22:54:41.565Z" },
    { url = "https://files.pythonhosted.org/packages/5e/33/ca98368586c9566a6b8d5ef66e30484f8da84c0aac3f2d9aec6d31a11bd5/propcache-0.3.2-cp312-cp312-musllinux_1_2_aarch64.whl", hash = "sha256:7a4f30862869fa2b68380d677cc1c5fcf1e0f2b9ea0cf665812895c75d0ca3b8", size = 222949, upload-time = "2025-06-09T22:54:43.038Z" },
    { url = "https://files.pythonhosted.org/packages/ba/11/ace870d0aafe443b33b2f0b7efdb872b7c3abd505bfb4890716ad7865e9d/propcache-0.3.2-cp312-cp312-musllinux_1_2_armv7l.whl", hash = "sha256:b77ec3c257d7816d9f3700013639db7491a434644c906a2578a11daf13176251", size = 217258, upload-time = "2025-06-09T22:54:44.376Z" },
    { url = "https://files.pythonhosted.org/packages/5b/d2/86fd6f7adffcfc74b42c10a6b7db721d1d9ca1055c45d39a1a8f2a740a21/propcache-0.3.2-cp312-cp312-musllinux_1_2_i686.whl", hash = "sha256:cab90ac9d3f14b2d5050928483d3d3b8fb6b4018893fc75710e6aa361ecb2474", size = 213036, upload-time = "2025-06-09T22:54:46.243Z" },
    { url = "https://files.pythonhosted.org/packages/07/94/2d7d1e328f45ff34a0a284cf5a2847013701e24c2a53117e7c280a4316b3/propcache-0.3.2-cp312-cp312-musllinux_1_2_ppc64le.whl", hash = "sha256:0b504d29f3c47cf6b9e936c1852246c83d450e8e063d50562115a6be6d3a2535", size = 227684, upload-time = "2025-06-09T22:54:47.63Z" },
    { url = "https://files.pythonhosted.org/packages/b7/05/37ae63a0087677e90b1d14710e532ff104d44bc1efa3b3970fff99b891dc/propcache-0.3.2-cp312-cp312-musllinux_1_2_s390x.whl", hash = "sha256:ce2ac2675a6aa41ddb2a0c9cbff53780a617ac3d43e620f8fd77ba1c84dcfc06", size = 234562, upload-time = "2025-06-09T22:54:48.982Z" },
    { url = "https://files.pythonhosted.org/packages/a4/7c/3f539fcae630408d0bd8bf3208b9a647ccad10976eda62402a80adf8fc34/propcache-0.3.2-cp312-cp312-musllinux_1_2_x86_64.whl", hash = "sha256:62b4239611205294cc433845b914131b2a1f03500ff3c1ed093ed216b82621e1", size = 222142, upload-time = "2025-06-09T22:54:50.424Z" },
    { url = "https://files.pythonhosted.org/packages/7c/d2/34b9eac8c35f79f8a962546b3e97e9d4b990c420ee66ac8255d5d9611648/propcache-0.3.2-cp312-cp312-win32.whl", hash = "sha256:df4a81b9b53449ebc90cc4deefb052c1dd934ba85012aa912c7ea7b7e38b60c1", size = 37711, upload-time = "2025-06-09T22:54:52.072Z" },
    { url = "https://files.pythonhosted.org/packages/19/61/d582be5d226cf79071681d1b46b848d6cb03d7b70af7063e33a2787eaa03/propcache-0.3.2-cp312-cp312-win_amd64.whl", hash = "sha256:7046e79b989d7fe457bb755844019e10f693752d169076138abf17f31380800c", size = 41479, upload-time = "2025-06-09T22:54:53.234Z" },
    { url = "https://files.pythonhosted.org/packages/dc/d1/8c747fafa558c603c4ca19d8e20b288aa0c7cda74e9402f50f31eb65267e/propcache-0.3.2-cp313-cp313-macosx_10_13_universal2.whl", hash = "sha256:ca592ed634a73ca002967458187109265e980422116c0a107cf93d81f95af945", size = 71286, upload-time = "2025-06-09T22:54:54.369Z" },
    { url = "https://files.pythonhosted.org/packages/61/99/d606cb7986b60d89c36de8a85d58764323b3a5ff07770a99d8e993b3fa73/propcache-0.3.2-cp313-cp313-macosx_10_13_x86_64.whl", hash = "sha256:9ecb0aad4020e275652ba3975740f241bd12a61f1a784df044cf7477a02bc252", size = 42425, upload-time = "2025-06-09T22:54:55.642Z" },
    { url = "https://files.pythonhosted.org/packages/8c/96/ef98f91bbb42b79e9bb82bdd348b255eb9d65f14dbbe3b1594644c4073f7/propcache-0.3.2-cp313-cp313-macosx_11_0_arm64.whl", hash = "sha256:7f08f1cc28bd2eade7a8a3d2954ccc673bb02062e3e7da09bc75d843386b342f", size = 41846, upload-time = "2025-06-09T22:54:57.246Z" },
    { url = "https://files.pythonhosted.org/packages/5b/ad/3f0f9a705fb630d175146cd7b1d2bf5555c9beaed54e94132b21aac098a6/propcache-0.3.2-cp313-cp313-manylinux_2_17_aarch64.manylinux2014_aarch64.whl", hash = "sha256:d1a342c834734edb4be5ecb1e9fb48cb64b1e2320fccbd8c54bf8da8f2a84c33", size = 208871, upload-time = "2025-06-09T22:54:58.975Z" },
    { url = "https://files.pythonhosted.org/packages/3a/38/2085cda93d2c8b6ec3e92af2c89489a36a5886b712a34ab25de9fbca7992/propcache-0.3.2-cp313-cp313-manylinux_2_17_ppc64le.manylinux2014_ppc64le.whl", hash = "sha256:8a544caaae1ac73f1fecfae70ded3e93728831affebd017d53449e3ac052ac1e", size = 215720, upload-time = "2025-06-09T22:55:00.471Z" },
    { url = "https://files.pythonhosted.org/packages/61/c1/d72ea2dc83ac7f2c8e182786ab0fc2c7bd123a1ff9b7975bee671866fe5f/propcache-0.3.2-cp313-cp313-manylinux_2_17_s390x.manylinux2014_s390x.whl", hash = "sha256:310d11aa44635298397db47a3ebce7db99a4cc4b9bbdfcf6c98a60c8d5261cf1", size = 215203, upload-time = "2025-06-09T22:55:01.834Z" },
    { url = "https://files.pythonhosted.org/packages/af/81/b324c44ae60c56ef12007105f1460d5c304b0626ab0cc6b07c8f2a9aa0b8/propcache-0.3.2-cp313-cp313-manylinux_2_17_x86_64.manylinux2014_x86_64.whl", hash = "sha256:4c1396592321ac83157ac03a2023aa6cc4a3cc3cfdecb71090054c09e5a7cce3", size = 206365, upload-time = "2025-06-09T22:55:03.199Z" },
    { url = "https://files.pythonhosted.org/packages/09/73/88549128bb89e66d2aff242488f62869014ae092db63ccea53c1cc75a81d/propcache-0.3.2-cp313-cp313-manylinux_2_5_i686.manylinux1_i686.manylinux_2_17_i686.manylinux2014_i686.whl", hash = "sha256:8cabf5b5902272565e78197edb682017d21cf3b550ba0460ee473753f28d23c1", size = 196016, upload-time = "2025-06-09T22:55:04.518Z" },
    { url = "https://files.pythonhosted.org/packages/b9/3f/3bdd14e737d145114a5eb83cb172903afba7242f67c5877f9909a20d948d/propcache-0.3.2-cp313-cp313-musllinux_1_2_aarch64.whl", hash = "sha256:0a2f2235ac46a7aa25bdeb03a9e7060f6ecbd213b1f9101c43b3090ffb971ef6", size = 205596, upload-time = "2025-06-09T22:55:05.942Z" },
    { url = "https://files.pythonhosted.org/packages/0f/ca/2f4aa819c357d3107c3763d7ef42c03980f9ed5c48c82e01e25945d437c1/propcache-0.3.2-cp313-cp313-musllinux_1_2_armv7l.whl", hash = "sha256:92b69e12e34869a6970fd2f3da91669899994b47c98f5d430b781c26f1d9f387", size = 200977, upload-time = "2025-06-09T22:55:07.792Z" },
    { url = "https://files.pythonhosted.org/packages/cd/4a/e65276c7477533c59085251ae88505caf6831c0e85ff8b2e31ebcbb949b1/propcache-0.3.2-cp313-cp313-musllinux_1_2_i686.whl", hash = "sha256:54e02207c79968ebbdffc169591009f4474dde3b4679e16634d34c9363ff56b4", size = 197220, upload-time = "2025-06-09T22:55:09.173Z" },
    { url = "https://files.pythonhosted.org/packages/7c/54/fc7152e517cf5578278b242396ce4d4b36795423988ef39bb8cd5bf274c8/propcache-0.3.2-cp313-cp313-musllinux_1_2_ppc64le.whl", hash = "sha256:4adfb44cb588001f68c5466579d3f1157ca07f7504fc91ec87862e2b8e556b88", size = 210642, upload-time = "2025-06-09T22:55:10.62Z" },
    { url = "https://files.pythonhosted.org/packages/b9/80/abeb4a896d2767bf5f1ea7b92eb7be6a5330645bd7fb844049c0e4045d9d/propcache-0.3.2-cp313-cp313-musllinux_1_2_s390x.whl", hash = "sha256:fd3e6019dc1261cd0291ee8919dd91fbab7b169bb76aeef6c716833a3f65d206", size = 212789, upload-time = "2025-06-09T22:55:12.029Z" },
    { url = "https://files.pythonhosted.org/packages/b3/db/ea12a49aa7b2b6d68a5da8293dcf50068d48d088100ac016ad92a6a780e6/propcache-0.3.2-cp313-cp313-musllinux_1_2_x86_64.whl", hash = "sha256:4c181cad81158d71c41a2bce88edce078458e2dd5ffee7eddd6b05da85079f43", size = 205880, upload-time = "2025-06-09T22:55:13.45Z" },
    { url = "https://files.pythonhosted.org/packages/d1/e5/9076a0bbbfb65d1198007059c65639dfd56266cf8e477a9707e4b1999ff4/propcache-0.3.2-cp313-cp313-win32.whl", hash = "sha256:8a08154613f2249519e549de2330cf8e2071c2887309a7b07fb56098f5170a02", size = 37220, upload-time = "2025-06-09T22:55:15.284Z" },
    { url = "https://files.pythonhosted.org/packages/d3/f5/b369e026b09a26cd77aa88d8fffd69141d2ae00a2abaaf5380d2603f4b7f/propcache-0.3.2-cp313-cp313-win_amd64.whl", hash = "sha256:e41671f1594fc4ab0a6dec1351864713cb3a279910ae8b58f884a88a0a632c05", size = 40678, upload-time = "2025-06-09T22:55:16.445Z" },
    { url = "https://files.pythonhosted.org/packages/a4/3a/6ece377b55544941a08d03581c7bc400a3c8cd3c2865900a68d5de79e21f/propcache-0.3.2-cp313-cp313t-macosx_10_13_universal2.whl", hash = "sha256:9a3cf035bbaf035f109987d9d55dc90e4b0e36e04bbbb95af3055ef17194057b", size = 76560, upload-time = "2025-06-09T22:55:17.598Z" },
    { url = "https://files.pythonhosted.org/packages/0c/da/64a2bb16418740fa634b0e9c3d29edff1db07f56d3546ca2d86ddf0305e1/propcache-0.3.2-cp313-cp313t-macosx_10_13_x86_64.whl", hash = "sha256:156c03d07dc1323d8dacaa221fbe028c5c70d16709cdd63502778e6c3ccca1b0", size = 44676, upload-time = "2025-06-09T22:55:18.922Z" },
    { url = "https://files.pythonhosted.org/packages/36/7b/f025e06ea51cb72c52fb87e9b395cced02786610b60a3ed51da8af017170/propcache-0.3.2-cp313-cp313t-macosx_11_0_arm64.whl", hash = "sha256:74413c0ba02ba86f55cf60d18daab219f7e531620c15f1e23d95563f505efe7e", size = 44701, upload-time = "2025-06-09T22:55:20.106Z" },
    { url = "https://files.pythonhosted.org/packages/a4/00/faa1b1b7c3b74fc277f8642f32a4c72ba1d7b2de36d7cdfb676db7f4303e/propcache-0.3.2-cp313-cp313t-manylinux_2_17_aarch64.manylinux2014_aarch64.whl", hash = "sha256:f066b437bb3fa39c58ff97ab2ca351db465157d68ed0440abecb21715eb24b28", size = 276934, upload-time = "2025-06-09T22:55:21.5Z" },
    { url = "https://files.pythonhosted.org/packages/74/ab/935beb6f1756e0476a4d5938ff44bf0d13a055fed880caf93859b4f1baf4/propcache-0.3.2-cp313-cp313t-manylinux_2_17_ppc64le.manylinux2014_ppc64le.whl", hash = "sha256:f1304b085c83067914721e7e9d9917d41ad87696bf70f0bc7dee450e9c71ad0a", size = 278316, upload-time = "2025-06-09T22:55:22.918Z" },
    { url = "https://files.pythonhosted.org/packages/f8/9d/994a5c1ce4389610838d1caec74bdf0e98b306c70314d46dbe4fcf21a3e2/propcache-0.3.2-cp313-cp313t-manylinux_2_17_s390x.manylinux2014_s390x.whl", hash = "sha256:ab50cef01b372763a13333b4e54021bdcb291fc9a8e2ccb9c2df98be51bcde6c", size = 282619, upload-time = "2025-06-09T22:55:24.651Z" },
    { url = "https://files.pythonhosted.org/packages/2b/00/a10afce3d1ed0287cef2e09506d3be9822513f2c1e96457ee369adb9a6cd/propcache-0.3.2-cp313-cp313t-manylinux_2_17_x86_64.manylinux2014_x86_64.whl", hash = "sha256:fad3b2a085ec259ad2c2842666b2a0a49dea8463579c606426128925af1ed725", size = 265896, upload-time = "2025-06-09T22:55:26.049Z" },
    { url = "https://files.pythonhosted.org/packages/2e/a8/2aa6716ffa566ca57c749edb909ad27884680887d68517e4be41b02299f3/propcache-0.3.2-cp313-cp313t-manylinux_2_5_i686.manylinux1_i686.manylinux_2_17_i686.manylinux2014_i686.whl", hash = "sha256:261fa020c1c14deafd54c76b014956e2f86991af198c51139faf41c4d5e83892", size = 252111, upload-time = "2025-06-09T22:55:27.381Z" },
    { url = "https://files.pythonhosted.org/packages/36/4f/345ca9183b85ac29c8694b0941f7484bf419c7f0fea2d1e386b4f7893eed/propcache-0.3.2-cp313-cp313t-musllinux_1_2_aarch64.whl", hash = "sha256:46d7f8aa79c927e5f987ee3a80205c987717d3659f035c85cf0c3680526bdb44", size = 268334, upload-time = "2025-06-09T22:55:28.747Z" },
    { url = "https://files.pythonhosted.org/packages/3e/ca/fcd54f78b59e3f97b3b9715501e3147f5340167733d27db423aa321e7148/propcache-0.3.2-cp313-cp313t-musllinux_1_2_armv7l.whl", hash = "sha256:6d8f3f0eebf73e3c0ff0e7853f68be638b4043c65a70517bb575eff54edd8dbe", size = 255026, upload-time = "2025-06-09T22:55:30.184Z" },
    { url = "https://files.pythonhosted.org/packages/8b/95/8e6a6bbbd78ac89c30c225210a5c687790e532ba4088afb8c0445b77ef37/propcache-0.3.2-cp313-cp313t-musllinux_1_2_i686.whl", hash = "sha256:03c89c1b14a5452cf15403e291c0ccd7751d5b9736ecb2c5bab977ad6c5bcd81", size = 250724, upload-time = "2025-06-09T22:55:31.646Z" },
    { url = "https://files.pythonhosted.org/packages/ee/b0/0dd03616142baba28e8b2d14ce5df6631b4673850a3d4f9c0f9dd714a404/propcache-0.3.2-cp313-cp313t-musllinux_1_2_ppc64le.whl", hash = "sha256:0cc17efde71e12bbaad086d679ce575268d70bc123a5a71ea7ad76f70ba30bba", size = 268868, upload-time = "2025-06-09T22:55:33.209Z" },
    { url = "https://files.pythonhosted.org/packages/c5/98/2c12407a7e4fbacd94ddd32f3b1e3d5231e77c30ef7162b12a60e2dd5ce3/propcache-0.3.2-cp313-cp313t-musllinux_1_2_s390x.whl", hash = "sha256:acdf05d00696bc0447e278bb53cb04ca72354e562cf88ea6f9107df8e7fd9770", size = 271322, upload-time = "2025-06-09T22:55:35.065Z" },
    { url = "https://files.pythonhosted.org/packages/35/91/9cb56efbb428b006bb85db28591e40b7736847b8331d43fe335acf95f6c8/propcache-0.3.2-cp313-cp313t-musllinux_1_2_x86_64.whl", hash = "sha256:4445542398bd0b5d32df908031cb1b30d43ac848e20470a878b770ec2dcc6330", size = 265778, upload-time = "2025-06-09T22:55:36.45Z" },
    { url = "https://files.pythonhosted.org/packages/9a/4c/b0fe775a2bdd01e176b14b574be679d84fc83958335790f7c9a686c1f468/propcache-0.3.2-cp313-cp313t-win32.whl", hash = "sha256:f86e5d7cd03afb3a1db8e9f9f6eff15794e79e791350ac48a8c924e6f439f394", size = 41175, upload-time = "2025-06-09T22:55:38.436Z" },
    { url = "https://files.pythonhosted.org/packages/a4/ff/47f08595e3d9b5e149c150f88d9714574f1a7cbd89fe2817158a952674bf/propcache-0.3.2-cp313-cp313t-win_amd64.whl", hash = "sha256:9704bedf6e7cbe3c65eca4379a9b53ee6a83749f047808cbb5044d40d7d72198", size = 44857, upload-time = "2025-06-09T22:55:39.687Z" },
    { url = "https://files.pythonhosted.org/packages/cc/35/cc0aaecf278bb4575b8555f2b137de5ab821595ddae9da9d3cd1da4072c7/propcache-0.3.2-py3-none-any.whl", hash = "sha256:98f1ec44fb675f5052cccc8e609c46ed23a35a1cfd18545ad4e29002d858a43f", size = 12663, upload-time = "2025-06-09T22:56:04.484Z" },
]

[[package]]
name = "psutil"
version = "7.0.0"
source = { registry = "https://pypi.org/simple" }
sdist = { url = "https://files.pythonhosted.org/packages/2a/80/336820c1ad9286a4ded7e845b2eccfcb27851ab8ac6abece774a6ff4d3de/psutil-7.0.0.tar.gz", hash = "sha256:7be9c3eba38beccb6495ea33afd982a44074b78f28c434a1f51cc07fd315c456", size = 497003, upload-time = "2025-02-13T21:54:07.946Z" }
wheels = [
    { url = "https://files.pythonhosted.org/packages/ed/e6/2d26234410f8b8abdbf891c9da62bee396583f713fb9f3325a4760875d22/psutil-7.0.0-cp36-abi3-macosx_10_9_x86_64.whl", hash = "sha256:101d71dc322e3cffd7cea0650b09b3d08b8e7c4109dd6809fe452dfd00e58b25", size = 238051, upload-time = "2025-02-13T21:54:12.36Z" },
    { url = "https://files.pythonhosted.org/packages/04/8b/30f930733afe425e3cbfc0e1468a30a18942350c1a8816acfade80c005c4/psutil-7.0.0-cp36-abi3-macosx_11_0_arm64.whl", hash = "sha256:39db632f6bb862eeccf56660871433e111b6ea58f2caea825571951d4b6aa3da", size = 239535, upload-time = "2025-02-13T21:54:16.07Z" },
    { url = "https://files.pythonhosted.org/packages/2a/ed/d362e84620dd22876b55389248e522338ed1bf134a5edd3b8231d7207f6d/psutil-7.0.0-cp36-abi3-manylinux_2_12_i686.manylinux2010_i686.manylinux_2_17_i686.manylinux2014_i686.whl", hash = "sha256:1fcee592b4c6f146991ca55919ea3d1f8926497a713ed7faaf8225e174581e91", size = 275004, upload-time = "2025-02-13T21:54:18.662Z" },
    { url = "https://files.pythonhosted.org/packages/bf/b9/b0eb3f3cbcb734d930fdf839431606844a825b23eaf9a6ab371edac8162c/psutil-7.0.0-cp36-abi3-manylinux_2_12_x86_64.manylinux2010_x86_64.manylinux_2_17_x86_64.manylinux2014_x86_64.whl", hash = "sha256:4b1388a4f6875d7e2aff5c4ca1cc16c545ed41dd8bb596cefea80111db353a34", size = 277986, upload-time = "2025-02-13T21:54:21.811Z" },
    { url = "https://files.pythonhosted.org/packages/eb/a2/709e0fe2f093556c17fbafda93ac032257242cabcc7ff3369e2cb76a97aa/psutil-7.0.0-cp36-abi3-manylinux_2_17_aarch64.manylinux2014_aarch64.whl", hash = "sha256:a5f098451abc2828f7dc6b58d44b532b22f2088f4999a937557b603ce72b1993", size = 279544, upload-time = "2025-02-13T21:54:24.68Z" },
    { url = "https://files.pythonhosted.org/packages/50/e6/eecf58810b9d12e6427369784efe814a1eec0f492084ce8eb8f4d89d6d61/psutil-7.0.0-cp37-abi3-win32.whl", hash = "sha256:ba3fcef7523064a6c9da440fc4d6bd07da93ac726b5733c29027d7dc95b39d99", size = 241053, upload-time = "2025-02-13T21:54:34.31Z" },
    { url = "https://files.pythonhosted.org/packages/50/1b/6921afe68c74868b4c9fa424dad3be35b095e16687989ebbb50ce4fceb7c/psutil-7.0.0-cp37-abi3-win_amd64.whl", hash = "sha256:4cf3d4eb1aa9b348dec30105c55cd9b7d4629285735a102beb4441e38db90553", size = 244885, upload-time = "2025-02-13T21:54:37.486Z" },
]

[[package]]
name = "pycodestyle"
version = "2.14.0"
source = { registry = "https://pypi.org/simple" }
sdist = { url = "https://files.pythonhosted.org/packages/11/e0/abfd2a0d2efe47670df87f3e3a0e2edda42f055053c85361f19c0e2c1ca8/pycodestyle-2.14.0.tar.gz", hash = "sha256:c4b5b517d278089ff9d0abdec919cd97262a3367449ea1c8b49b91529167b783", size = 39472, upload-time = "2025-06-20T18:49:48.75Z" }
wheels = [
    { url = "https://files.pythonhosted.org/packages/d7/27/a58ddaf8c588a3ef080db9d0b7e0b97215cee3a45df74f3a94dbbf5c893a/pycodestyle-2.14.0-py2.py3-none-any.whl", hash = "sha256:dd6bf7cb4ee77f8e016f9c8e74a35ddd9f67e1d5fd4184d86c3b98e07099f42d", size = 31594, upload-time = "2025-06-20T18:49:47.491Z" },
]

[[package]]
name = "pycparser"
version = "2.22"
source = { registry = "https://pypi.org/simple" }
sdist = { url = "https://files.pythonhosted.org/packages/1d/b2/31537cf4b1ca988837256c910a668b553fceb8f069bedc4b1c826024b52c/pycparser-2.22.tar.gz", hash = "sha256:491c8be9c040f5390f5bf44a5b07752bd07f56edf992381b05c701439eec10f6", size = 172736, upload-time = "2024-03-30T13:22:22.564Z" }
wheels = [
    { url = "https://files.pythonhosted.org/packages/13/a3/a812df4e2dd5696d1f351d58b8fe16a405b234ad2886a0dab9183fb78109/pycparser-2.22-py3-none-any.whl", hash = "sha256:c3702b6d3dd8c7abc1afa565d7e63d53a1d0bd86cdc24edd75470f4de499cfcc", size = 117552, upload-time = "2024-03-30T13:22:20.476Z" },
]

[[package]]
name = "pydantic"
version = "2.11.7"
source = { registry = "https://pypi.org/simple" }
dependencies = [
    { name = "annotated-types" },
    { name = "pydantic-core" },
    { name = "typing-extensions" },
    { name = "typing-inspection" },
]
sdist = { url = "https://files.pythonhosted.org/packages/00/dd/4325abf92c39ba8623b5af936ddb36ffcfe0beae70405d456ab1fb2f5b8c/pydantic-2.11.7.tar.gz", hash = "sha256:d989c3c6cb79469287b1569f7447a17848c998458d49ebe294e975b9baf0f0db", size = 788350, upload-time = "2025-06-14T08:33:17.137Z" }
wheels = [
    { url = "https://files.pythonhosted.org/packages/6a/c0/ec2b1c8712ca690e5d61979dee872603e92b8a32f94cc1b72d53beab008a/pydantic-2.11.7-py3-none-any.whl", hash = "sha256:dde5df002701f6de26248661f6835bbe296a47bf73990135c7d07ce741b9623b", size = 444782, upload-time = "2025-06-14T08:33:14.905Z" },
]

[[package]]
name = "pydantic-core"
version = "2.33.2"
source = { registry = "https://pypi.org/simple" }
dependencies = [
    { name = "typing-extensions" },
]
sdist = { url = "https://files.pythonhosted.org/packages/ad/88/5f2260bdfae97aabf98f1778d43f69574390ad787afb646292a638c923d4/pydantic_core-2.33.2.tar.gz", hash = "sha256:7cb8bc3605c29176e1b105350d2e6474142d7c1bd1d9327c4a9bdb46bf827acc", size = 435195, upload-time = "2025-04-23T18:33:52.104Z" }
wheels = [
    { url = "https://files.pythonhosted.org/packages/18/8a/2b41c97f554ec8c71f2a8a5f85cb56a8b0956addfe8b0efb5b3d77e8bdc3/pydantic_core-2.33.2-cp312-cp312-macosx_10_12_x86_64.whl", hash = "sha256:a7ec89dc587667f22b6a0b6579c249fca9026ce7c333fc142ba42411fa243cdc", size = 2009000, upload-time = "2025-04-23T18:31:25.863Z" },
    { url = "https://files.pythonhosted.org/packages/a1/02/6224312aacb3c8ecbaa959897af57181fb6cf3a3d7917fd44d0f2917e6f2/pydantic_core-2.33.2-cp312-cp312-macosx_11_0_arm64.whl", hash = "sha256:3c6db6e52c6d70aa0d00d45cdb9b40f0433b96380071ea80b09277dba021ddf7", size = 1847996, upload-time = "2025-04-23T18:31:27.341Z" },
    { url = "https://files.pythonhosted.org/packages/d6/46/6dcdf084a523dbe0a0be59d054734b86a981726f221f4562aed313dbcb49/pydantic_core-2.33.2-cp312-cp312-manylinux_2_17_aarch64.manylinux2014_aarch64.whl", hash = "sha256:4e61206137cbc65e6d5256e1166f88331d3b6238e082d9f74613b9b765fb9025", size = 1880957, upload-time = "2025-04-23T18:31:28.956Z" },
    { url = "https://files.pythonhosted.org/packages/ec/6b/1ec2c03837ac00886ba8160ce041ce4e325b41d06a034adbef11339ae422/pydantic_core-2.33.2-cp312-cp312-manylinux_2_17_armv7l.manylinux2014_armv7l.whl", hash = "sha256:eb8c529b2819c37140eb51b914153063d27ed88e3bdc31b71198a198e921e011", size = 1964199, upload-time = "2025-04-23T18:31:31.025Z" },
    { url = "https://files.pythonhosted.org/packages/2d/1d/6bf34d6adb9debd9136bd197ca72642203ce9aaaa85cfcbfcf20f9696e83/pydantic_core-2.33.2-cp312-cp312-manylinux_2_17_ppc64le.manylinux2014_ppc64le.whl", hash = "sha256:c52b02ad8b4e2cf14ca7b3d918f3eb0ee91e63b3167c32591e57c4317e134f8f", size = 2120296, upload-time = "2025-04-23T18:31:32.514Z" },
    { url = "https://files.pythonhosted.org/packages/e0/94/2bd0aaf5a591e974b32a9f7123f16637776c304471a0ab33cf263cf5591a/pydantic_core-2.33.2-cp312-cp312-manylinux_2_17_s390x.manylinux2014_s390x.whl", hash = "sha256:96081f1605125ba0855dfda83f6f3df5ec90c61195421ba72223de35ccfb2f88", size = 2676109, upload-time = "2025-04-23T18:31:33.958Z" },
    { url = "https://files.pythonhosted.org/packages/f9/41/4b043778cf9c4285d59742281a769eac371b9e47e35f98ad321349cc5d61/pydantic_core-2.33.2-cp312-cp312-manylinux_2_17_x86_64.manylinux2014_x86_64.whl", hash = "sha256:8f57a69461af2a5fa6e6bbd7a5f60d3b7e6cebb687f55106933188e79ad155c1", size = 2002028, upload-time = "2025-04-23T18:31:39.095Z" },
    { url = "https://files.pythonhosted.org/packages/cb/d5/7bb781bf2748ce3d03af04d5c969fa1308880e1dca35a9bd94e1a96a922e/pydantic_core-2.33.2-cp312-cp312-manylinux_2_5_i686.manylinux1_i686.whl", hash = "sha256:572c7e6c8bb4774d2ac88929e3d1f12bc45714ae5ee6d9a788a9fb35e60bb04b", size = 2100044, upload-time = "2025-04-23T18:31:41.034Z" },
    { url = "https://files.pythonhosted.org/packages/fe/36/def5e53e1eb0ad896785702a5bbfd25eed546cdcf4087ad285021a90ed53/pydantic_core-2.33.2-cp312-cp312-musllinux_1_1_aarch64.whl", hash = "sha256:db4b41f9bd95fbe5acd76d89920336ba96f03e149097365afe1cb092fceb89a1", size = 2058881, upload-time = "2025-04-23T18:31:42.757Z" },
    { url = "https://files.pythonhosted.org/packages/01/6c/57f8d70b2ee57fc3dc8b9610315949837fa8c11d86927b9bb044f8705419/pydantic_core-2.33.2-cp312-cp312-musllinux_1_1_armv7l.whl", hash = "sha256:fa854f5cf7e33842a892e5c73f45327760bc7bc516339fda888c75ae60edaeb6", size = 2227034, upload-time = "2025-04-23T18:31:44.304Z" },
    { url = "https://files.pythonhosted.org/packages/27/b9/9c17f0396a82b3d5cbea4c24d742083422639e7bb1d5bf600e12cb176a13/pydantic_core-2.33.2-cp312-cp312-musllinux_1_1_x86_64.whl", hash = "sha256:5f483cfb75ff703095c59e365360cb73e00185e01aaea067cd19acffd2ab20ea", size = 2234187, upload-time = "2025-04-23T18:31:45.891Z" },
    { url = "https://files.pythonhosted.org/packages/b0/6a/adf5734ffd52bf86d865093ad70b2ce543415e0e356f6cacabbc0d9ad910/pydantic_core-2.33.2-cp312-cp312-win32.whl", hash = "sha256:9cb1da0f5a471435a7bc7e439b8a728e8b61e59784b2af70d7c169f8dd8ae290", size = 1892628, upload-time = "2025-04-23T18:31:47.819Z" },
    { url = "https://files.pythonhosted.org/packages/43/e4/5479fecb3606c1368d496a825d8411e126133c41224c1e7238be58b87d7e/pydantic_core-2.33.2-cp312-cp312-win_amd64.whl", hash = "sha256:f941635f2a3d96b2973e867144fde513665c87f13fe0e193c158ac51bfaaa7b2", size = 1955866, upload-time = "2025-04-23T18:31:49.635Z" },
    { url = "https://files.pythonhosted.org/packages/0d/24/8b11e8b3e2be9dd82df4b11408a67c61bb4dc4f8e11b5b0fc888b38118b5/pydantic_core-2.33.2-cp312-cp312-win_arm64.whl", hash = "sha256:cca3868ddfaccfbc4bfb1d608e2ccaaebe0ae628e1416aeb9c4d88c001bb45ab", size = 1888894, upload-time = "2025-04-23T18:31:51.609Z" },
    { url = "https://files.pythonhosted.org/packages/46/8c/99040727b41f56616573a28771b1bfa08a3d3fe74d3d513f01251f79f172/pydantic_core-2.33.2-cp313-cp313-macosx_10_12_x86_64.whl", hash = "sha256:1082dd3e2d7109ad8b7da48e1d4710c8d06c253cbc4a27c1cff4fbcaa97a9e3f", size = 2015688, upload-time = "2025-04-23T18:31:53.175Z" },
    { url = "https://files.pythonhosted.org/packages/3a/cc/5999d1eb705a6cefc31f0b4a90e9f7fc400539b1a1030529700cc1b51838/pydantic_core-2.33.2-cp313-cp313-macosx_11_0_arm64.whl", hash = "sha256:f517ca031dfc037a9c07e748cefd8d96235088b83b4f4ba8939105d20fa1dcd6", size = 1844808, upload-time = "2025-04-23T18:31:54.79Z" },
    { url = "https://files.pythonhosted.org/packages/6f/5e/a0a7b8885c98889a18b6e376f344da1ef323d270b44edf8174d6bce4d622/pydantic_core-2.33.2-cp313-cp313-manylinux_2_17_aarch64.manylinux2014_aarch64.whl", hash = "sha256:0a9f2c9dd19656823cb8250b0724ee9c60a82f3cdf68a080979d13092a3b0fef", size = 1885580, upload-time = "2025-04-23T18:31:57.393Z" },
    { url = "https://files.pythonhosted.org/packages/3b/2a/953581f343c7d11a304581156618c3f592435523dd9d79865903272c256a/pydantic_core-2.33.2-cp313-cp313-manylinux_2_17_armv7l.manylinux2014_armv7l.whl", hash = "sha256:2b0a451c263b01acebe51895bfb0e1cc842a5c666efe06cdf13846c7418caa9a", size = 1973859, upload-time = "2025-04-23T18:31:59.065Z" },
    { url = "https://files.pythonhosted.org/packages/e6/55/f1a813904771c03a3f97f676c62cca0c0a4138654107c1b61f19c644868b/pydantic_core-2.33.2-cp313-cp313-manylinux_2_17_ppc64le.manylinux2014_ppc64le.whl", hash = "sha256:1ea40a64d23faa25e62a70ad163571c0b342b8bf66d5fa612ac0dec4f069d916", size = 2120810, upload-time = "2025-04-23T18:32:00.78Z" },
    { url = "https://files.pythonhosted.org/packages/aa/c3/053389835a996e18853ba107a63caae0b9deb4a276c6b472931ea9ae6e48/pydantic_core-2.33.2-cp313-cp313-manylinux_2_17_s390x.manylinux2014_s390x.whl", hash = "sha256:0fb2d542b4d66f9470e8065c5469ec676978d625a8b7a363f07d9a501a9cb36a", size = 2676498, upload-time = "2025-04-23T18:32:02.418Z" },
    { url = "https://files.pythonhosted.org/packages/eb/3c/f4abd740877a35abade05e437245b192f9d0ffb48bbbbd708df33d3cda37/pydantic_core-2.33.2-cp313-cp313-manylinux_2_17_x86_64.manylinux2014_x86_64.whl", hash = "sha256:9fdac5d6ffa1b5a83bca06ffe7583f5576555e6c8b3a91fbd25ea7780f825f7d", size = 2000611, upload-time = "2025-04-23T18:32:04.152Z" },
    { url = "https://files.pythonhosted.org/packages/59/a7/63ef2fed1837d1121a894d0ce88439fe3e3b3e48c7543b2a4479eb99c2bd/pydantic_core-2.33.2-cp313-cp313-manylinux_2_5_i686.manylinux1_i686.whl", hash = "sha256:04a1a413977ab517154eebb2d326da71638271477d6ad87a769102f7c2488c56", size = 2107924, upload-time = "2025-04-23T18:32:06.129Z" },
    { url = "https://files.pythonhosted.org/packages/04/8f/2551964ef045669801675f1cfc3b0d74147f4901c3ffa42be2ddb1f0efc4/pydantic_core-2.33.2-cp313-cp313-musllinux_1_1_aarch64.whl", hash = "sha256:c8e7af2f4e0194c22b5b37205bfb293d166a7344a5b0d0eaccebc376546d77d5", size = 2063196, upload-time = "2025-04-23T18:32:08.178Z" },
    { url = "https://files.pythonhosted.org/packages/26/bd/d9602777e77fc6dbb0c7db9ad356e9a985825547dce5ad1d30ee04903918/pydantic_core-2.33.2-cp313-cp313-musllinux_1_1_armv7l.whl", hash = "sha256:5c92edd15cd58b3c2d34873597a1e20f13094f59cf88068adb18947df5455b4e", size = 2236389, upload-time = "2025-04-23T18:32:10.242Z" },
    { url = "https://files.pythonhosted.org/packages/42/db/0e950daa7e2230423ab342ae918a794964b053bec24ba8af013fc7c94846/pydantic_core-2.33.2-cp313-cp313-musllinux_1_1_x86_64.whl", hash = "sha256:65132b7b4a1c0beded5e057324b7e16e10910c106d43675d9bd87d4f38dde162", size = 2239223, upload-time = "2025-04-23T18:32:12.382Z" },
    { url = "https://files.pythonhosted.org/packages/58/4d/4f937099c545a8a17eb52cb67fe0447fd9a373b348ccfa9a87f141eeb00f/pydantic_core-2.33.2-cp313-cp313-win32.whl", hash = "sha256:52fb90784e0a242bb96ec53f42196a17278855b0f31ac7c3cc6f5c1ec4811849", size = 1900473, upload-time = "2025-04-23T18:32:14.034Z" },
    { url = "https://files.pythonhosted.org/packages/a0/75/4a0a9bac998d78d889def5e4ef2b065acba8cae8c93696906c3a91f310ca/pydantic_core-2.33.2-cp313-cp313-win_amd64.whl", hash = "sha256:c083a3bdd5a93dfe480f1125926afcdbf2917ae714bdb80b36d34318b2bec5d9", size = 1955269, upload-time = "2025-04-23T18:32:15.783Z" },
    { url = "https://files.pythonhosted.org/packages/f9/86/1beda0576969592f1497b4ce8e7bc8cbdf614c352426271b1b10d5f0aa64/pydantic_core-2.33.2-cp313-cp313-win_arm64.whl", hash = "sha256:e80b087132752f6b3d714f041ccf74403799d3b23a72722ea2e6ba2e892555b9", size = 1893921, upload-time = "2025-04-23T18:32:18.473Z" },
    { url = "https://files.pythonhosted.org/packages/a4/7d/e09391c2eebeab681df2b74bfe6c43422fffede8dc74187b2b0bf6fd7571/pydantic_core-2.33.2-cp313-cp313t-macosx_11_0_arm64.whl", hash = "sha256:61c18fba8e5e9db3ab908620af374db0ac1baa69f0f32df4f61ae23f15e586ac", size = 1806162, upload-time = "2025-04-23T18:32:20.188Z" },
    { url = "https://files.pythonhosted.org/packages/f1/3d/847b6b1fed9f8ed3bb95a9ad04fbd0b212e832d4f0f50ff4d9ee5a9f15cf/pydantic_core-2.33.2-cp313-cp313t-manylinux_2_17_x86_64.manylinux2014_x86_64.whl", hash = "sha256:95237e53bb015f67b63c91af7518a62a8660376a6a0db19b89acc77a4d6199f5", size = 1981560, upload-time = "2025-04-23T18:32:22.354Z" },
    { url = "https://files.pythonhosted.org/packages/6f/9a/e73262f6c6656262b5fdd723ad90f518f579b7bc8622e43a942eec53c938/pydantic_core-2.33.2-cp313-cp313t-win_amd64.whl", hash = "sha256:c2fc0a768ef76c15ab9238afa6da7f69895bb5d1ee83aeea2e3509af4472d0b9", size = 1935777, upload-time = "2025-04-23T18:32:25.088Z" },
]

[[package]]
name = "pyflakes"
version = "3.4.0"
source = { registry = "https://pypi.org/simple" }
sdist = { url = "https://files.pythonhosted.org/packages/45/dc/fd034dc20b4b264b3d015808458391acbf9df40b1e54750ef175d39180b1/pyflakes-3.4.0.tar.gz", hash = "sha256:b24f96fafb7d2ab0ec5075b7350b3d2d2218eab42003821c06344973d3ea2f58", size = 64669, upload-time = "2025-06-20T18:45:27.834Z" }
wheels = [
    { url = "https://files.pythonhosted.org/packages/c2/2f/81d580a0fb83baeb066698975cb14a618bdbed7720678566f1b046a95fe8/pyflakes-3.4.0-py2.py3-none-any.whl", hash = "sha256:f742a7dbd0d9cb9ea41e9a24a918996e8170c799fa528688d40dd582c8265f4f", size = 63551, upload-time = "2025-06-20T18:45:26.937Z" },
]

[[package]]
name = "pygments"
version = "2.19.2"
source = { registry = "https://pypi.org/simple" }
sdist = { url = "https://files.pythonhosted.org/packages/b0/77/a5b8c569bf593b0140bde72ea885a803b82086995367bf2037de0159d924/pygments-2.19.2.tar.gz", hash = "sha256:636cb2477cec7f8952536970bc533bc43743542f70392ae026374600add5b887", size = 4968631, upload-time = "2025-06-21T13:39:12.283Z" }
wheels = [
    { url = "https://files.pythonhosted.org/packages/c7/21/705964c7812476f378728bdf590ca4b771ec72385c533964653c68e86bdc/pygments-2.19.2-py3-none-any.whl", hash = "sha256:86540386c03d588bb81d44bc3928634ff26449851e99741617ecb9037ee5ec0b", size = 1225217, upload-time = "2025-06-21T13:39:07.939Z" },
]

[[package]]
name = "pyparsing"
version = "3.2.3"
source = { registry = "https://pypi.org/simple" }
sdist = { url = "https://files.pythonhosted.org/packages/bb/22/f1129e69d94ffff626bdb5c835506b3a5b4f3d070f17ea295e12c2c6f60f/pyparsing-3.2.3.tar.gz", hash = "sha256:b9c13f1ab8b3b542f72e28f634bad4de758ab3ce4546e4301970ad6fa77c38be", size = 1088608, upload-time = "2025-03-25T05:01:28.114Z" }
wheels = [
    { url = "https://files.pythonhosted.org/packages/05/e7/df2285f3d08fee213f2d041540fa4fc9ca6c2d44cf36d3a035bf2a8d2bcc/pyparsing-3.2.3-py3-none-any.whl", hash = "sha256:a749938e02d6fd0b59b356ca504a24982314bb090c383e3cf201c95ef7e2bfcf", size = 111120, upload-time = "2025-03-25T05:01:24.908Z" },
]

[[package]]
name = "pyproject-hooks"
version = "1.2.0"
source = { registry = "https://pypi.org/simple" }
sdist = { url = "https://files.pythonhosted.org/packages/e7/82/28175b2414effca1cdac8dc99f76d660e7a4fb0ceefa4b4ab8f5f6742925/pyproject_hooks-1.2.0.tar.gz", hash = "sha256:1e859bd5c40fae9448642dd871adf459e5e2084186e8d2c2a79a824c970da1f8", size = 19228, upload-time = "2024-09-29T09:24:13.293Z" }
wheels = [
    { url = "https://files.pythonhosted.org/packages/bd/24/12818598c362d7f300f18e74db45963dbcb85150324092410c8b49405e42/pyproject_hooks-1.2.0-py3-none-any.whl", hash = "sha256:9e5c6bfa8dcc30091c74b0cf803c81fdd29d94f01992a7707bc97babb1141913", size = 10216, upload-time = "2024-09-29T09:24:11.978Z" },
]

[[package]]
name = "pyspice"
version = "1.5"
source = { registry = "https://pypi.org/simple" }
dependencies = [
    { name = "cffi" },
    { name = "matplotlib" },
    { name = "numpy" },
    { name = "ply" },
    { name = "pyyaml" },
    { name = "requests" },
    { name = "scipy" },
]
sdist = { url = "https://files.pythonhosted.org/packages/0a/c5/8bc8c2838edc410e7751c1fcfe80b7bd1280e35e96661a866743fd6a0700/PySpice-1.5.tar.gz", hash = "sha256:d28448accad98959e0f5932af8736e90a1f3f9ff965121c6881d24cdfca23d22", size = 685039, upload-time = "2021-05-15T23:01:56.438Z" }
wheels = [
    { url = "https://files.pythonhosted.org/packages/55/5e/b41350ab2547751fa6c81e9da5174af585b41e70e2241e4e46c77f17dd8d/PySpice-1.5-py2.py3-none-any.whl", hash = "sha256:a7512163136a6af5911ba280dc97f70224ed5acfcd5647edbafca9e2053d229c", size = 158492, upload-time = "2021-05-15T23:01:53.938Z" },
]

[[package]]
name = "pytest"
version = "8.4.1"
source = { registry = "https://pypi.org/simple" }
dependencies = [
    { name = "colorama", marker = "sys_platform == 'win32'" },
    { name = "iniconfig" },
    { name = "packaging" },
    { name = "pluggy" },
    { name = "pygments" },
]
sdist = { url = "https://files.pythonhosted.org/packages/08/ba/45911d754e8eba3d5a841a5ce61a65a685ff1798421ac054f85aa8747dfb/pytest-8.4.1.tar.gz", hash = "sha256:7c67fd69174877359ed9371ec3af8a3d2b04741818c51e5e99cc1742251fa93c", size = 1517714, upload-time = "2025-06-18T05:48:06.109Z" }
wheels = [
    { url = "https://files.pythonhosted.org/packages/29/16/c8a903f4c4dffe7a12843191437d7cd8e32751d5de349d45d3fe69544e87/pytest-8.4.1-py3-none-any.whl", hash = "sha256:539c70ba6fcead8e78eebbf1115e8b589e7565830d7d006a8723f19ac8a0afb7", size = 365474, upload-time = "2025-06-18T05:48:03.955Z" },
]

[[package]]
name = "pytest-cov"
version = "6.2.1"
source = { registry = "https://pypi.org/simple" }
dependencies = [
    { name = "coverage" },
    { name = "pluggy" },
    { name = "pytest" },
]
sdist = { url = "https://files.pythonhosted.org/packages/18/99/668cade231f434aaa59bbfbf49469068d2ddd945000621d3d165d2e7dd7b/pytest_cov-6.2.1.tar.gz", hash = "sha256:25cc6cc0a5358204b8108ecedc51a9b57b34cc6b8c967cc2c01a4e00d8a67da2", size = 69432, upload-time = "2025-06-12T10:47:47.684Z" }
wheels = [
    { url = "https://files.pythonhosted.org/packages/bc/16/4ea354101abb1287856baa4af2732be351c7bee728065aed451b678153fd/pytest_cov-6.2.1-py3-none-any.whl", hash = "sha256:f5bc4c23f42f1cdd23c70b1dab1bbaef4fc505ba950d53e0081d0730dd7e86d5", size = 24644, upload-time = "2025-06-12T10:47:45.932Z" },
]

[[package]]
name = "pytest-env"
version = "1.1.5"
source = { registry = "https://pypi.org/simple" }
dependencies = [
    { name = "pytest" },
]
sdist = { url = "https://files.pythonhosted.org/packages/1f/31/27f28431a16b83cab7a636dce59cf397517807d247caa38ee67d65e71ef8/pytest_env-1.1.5.tar.gz", hash = "sha256:91209840aa0e43385073ac464a554ad2947cc2fd663a9debf88d03b01e0cc1cf", size = 8911, upload-time = "2024-09-17T22:39:18.566Z" }
wheels = [
    { url = "https://files.pythonhosted.org/packages/de/b8/87cfb16045c9d4092cfcf526135d73b88101aac83bc1adcf82dfb5fd3833/pytest_env-1.1.5-py3-none-any.whl", hash = "sha256:ce90cf8772878515c24b31cd97c7fa1f4481cd68d588419fd45f10ecaee6bc30", size = 6141, upload-time = "2024-09-17T22:39:16.942Z" },
]

[[package]]
name = "pytest-mock"
version = "3.14.1"
source = { registry = "https://pypi.org/simple" }
dependencies = [
    { name = "pytest" },
]
sdist = { url = "https://files.pythonhosted.org/packages/71/28/67172c96ba684058a4d24ffe144d64783d2a270d0af0d9e792737bddc75c/pytest_mock-3.14.1.tar.gz", hash = "sha256:159e9edac4c451ce77a5cdb9fc5d1100708d2dd4ba3c3df572f14097351af80e", size = 33241, upload-time = "2025-05-26T13:58:45.167Z" }
wheels = [
    { url = "https://files.pythonhosted.org/packages/b2/05/77b60e520511c53d1c1ca75f1930c7dd8e971d0c4379b7f4b3f9644685ba/pytest_mock-3.14.1-py3-none-any.whl", hash = "sha256:178aefcd11307d874b4cd3100344e7e2d888d9791a6a1d9bfe90fbc1b74fd1d0", size = 9923, upload-time = "2025-05-26T13:58:43.487Z" },
]

[[package]]
name = "python-dateutil"
version = "2.9.0.post0"
source = { registry = "https://pypi.org/simple" }
dependencies = [
    { name = "six" },
]
sdist = { url = "https://files.pythonhosted.org/packages/66/c0/0c8b6ad9f17a802ee498c46e004a0eb49bc148f2fd230864601a86dcf6db/python-dateutil-2.9.0.post0.tar.gz", hash = "sha256:37dd54208da7e1cd875388217d5e00ebd4179249f90fb72437e91a35459a0ad3", size = 342432, upload-time = "2024-03-01T18:36:20.211Z" }
wheels = [
    { url = "https://files.pythonhosted.org/packages/ec/57/56b9bcc3c9c6a792fcbaf139543cee77261f3651ca9da0c93f5c1221264b/python_dateutil-2.9.0.post0-py2.py3-none-any.whl", hash = "sha256:a8b2bc7bffae282281c8140a97d3aa9c14da0b136dfe83f850eea9a5f7470427", size = 229892, upload-time = "2024-03-01T18:36:18.57Z" },
]

[[package]]
name = "pywin32-ctypes"
version = "0.2.3"
source = { registry = "https://pypi.org/simple" }
sdist = { url = "https://files.pythonhosted.org/packages/85/9f/01a1a99704853cb63f253eea009390c88e7131c67e66a0a02099a8c917cb/pywin32-ctypes-0.2.3.tar.gz", hash = "sha256:d162dc04946d704503b2edc4d55f3dba5c1d539ead017afa00142c38b9885755", size = 29471, upload-time = "2024-08-14T10:15:34.626Z" }
wheels = [
    { url = "https://files.pythonhosted.org/packages/de/3d/8161f7711c017e01ac9f008dfddd9410dff3674334c233bde66e7ba65bbf/pywin32_ctypes-0.2.3-py3-none-any.whl", hash = "sha256:8a1513379d709975552d202d942d9837758905c8d01eb82b8bcc30918929e7b8", size = 30756, upload-time = "2024-08-14T10:15:33.187Z" },
]

[[package]]
name = "pyyaml"
version = "6.0.2"
source = { registry = "https://pypi.org/simple" }
sdist = { url = "https://files.pythonhosted.org/packages/54/ed/79a089b6be93607fa5cdaedf301d7dfb23af5f25c398d5ead2525b063e17/pyyaml-6.0.2.tar.gz", hash = "sha256:d584d9ec91ad65861cc08d42e834324ef890a082e591037abe114850ff7bbc3e", size = 130631, upload-time = "2024-08-06T20:33:50.674Z" }
wheels = [
    { url = "https://files.pythonhosted.org/packages/86/0c/c581167fc46d6d6d7ddcfb8c843a4de25bdd27e4466938109ca68492292c/PyYAML-6.0.2-cp312-cp312-macosx_10_9_x86_64.whl", hash = "sha256:c70c95198c015b85feafc136515252a261a84561b7b1d51e3384e0655ddf25ab", size = 183873, upload-time = "2024-08-06T20:32:25.131Z" },
    { url = "https://files.pythonhosted.org/packages/a8/0c/38374f5bb272c051e2a69281d71cba6fdb983413e6758b84482905e29a5d/PyYAML-6.0.2-cp312-cp312-macosx_11_0_arm64.whl", hash = "sha256:ce826d6ef20b1bc864f0a68340c8b3287705cae2f8b4b1d932177dcc76721725", size = 173302, upload-time = "2024-08-06T20:32:26.511Z" },
    { url = "https://files.pythonhosted.org/packages/c3/93/9916574aa8c00aa06bbac729972eb1071d002b8e158bd0e83a3b9a20a1f7/PyYAML-6.0.2-cp312-cp312-manylinux_2_17_aarch64.manylinux2014_aarch64.whl", hash = "sha256:1f71ea527786de97d1a0cc0eacd1defc0985dcf6b3f17bb77dcfc8c34bec4dc5", size = 739154, upload-time = "2024-08-06T20:32:28.363Z" },
    { url = "https://files.pythonhosted.org/packages/95/0f/b8938f1cbd09739c6da569d172531567dbcc9789e0029aa070856f123984/PyYAML-6.0.2-cp312-cp312-manylinux_2_17_s390x.manylinux2014_s390x.whl", hash = "sha256:9b22676e8097e9e22e36d6b7bda33190d0d400f345f23d4065d48f4ca7ae0425", size = 766223, upload-time = "2024-08-06T20:32:30.058Z" },
    { url = "https://files.pythonhosted.org/packages/b9/2b/614b4752f2e127db5cc206abc23a8c19678e92b23c3db30fc86ab731d3bd/PyYAML-6.0.2-cp312-cp312-manylinux_2_17_x86_64.manylinux2014_x86_64.whl", hash = "sha256:80bab7bfc629882493af4aa31a4cfa43a4c57c83813253626916b8c7ada83476", size = 767542, upload-time = "2024-08-06T20:32:31.881Z" },
    { url = "https://files.pythonhosted.org/packages/d4/00/dd137d5bcc7efea1836d6264f049359861cf548469d18da90cd8216cf05f/PyYAML-6.0.2-cp312-cp312-musllinux_1_1_aarch64.whl", hash = "sha256:0833f8694549e586547b576dcfaba4a6b55b9e96098b36cdc7ebefe667dfed48", size = 731164, upload-time = "2024-08-06T20:32:37.083Z" },
    { url = "https://files.pythonhosted.org/packages/c9/1f/4f998c900485e5c0ef43838363ba4a9723ac0ad73a9dc42068b12aaba4e4/PyYAML-6.0.2-cp312-cp312-musllinux_1_1_x86_64.whl", hash = "sha256:8b9c7197f7cb2738065c481a0461e50ad02f18c78cd75775628afb4d7137fb3b", size = 756611, upload-time = "2024-08-06T20:32:38.898Z" },
    { url = "https://files.pythonhosted.org/packages/df/d1/f5a275fdb252768b7a11ec63585bc38d0e87c9e05668a139fea92b80634c/PyYAML-6.0.2-cp312-cp312-win32.whl", hash = "sha256:ef6107725bd54b262d6dedcc2af448a266975032bc85ef0172c5f059da6325b4", size = 140591, upload-time = "2024-08-06T20:32:40.241Z" },
    { url = "https://files.pythonhosted.org/packages/0c/e8/4f648c598b17c3d06e8753d7d13d57542b30d56e6c2dedf9c331ae56312e/PyYAML-6.0.2-cp312-cp312-win_amd64.whl", hash = "sha256:7e7401d0de89a9a855c839bc697c079a4af81cf878373abd7dc625847d25cbd8", size = 156338, upload-time = "2024-08-06T20:32:41.93Z" },
    { url = "https://files.pythonhosted.org/packages/ef/e3/3af305b830494fa85d95f6d95ef7fa73f2ee1cc8ef5b495c7c3269fb835f/PyYAML-6.0.2-cp313-cp313-macosx_10_13_x86_64.whl", hash = "sha256:efdca5630322a10774e8e98e1af481aad470dd62c3170801852d752aa7a783ba", size = 181309, upload-time = "2024-08-06T20:32:43.4Z" },
    { url = "https://files.pythonhosted.org/packages/45/9f/3b1c20a0b7a3200524eb0076cc027a970d320bd3a6592873c85c92a08731/PyYAML-6.0.2-cp313-cp313-macosx_11_0_arm64.whl", hash = "sha256:50187695423ffe49e2deacb8cd10510bc361faac997de9efef88badc3bb9e2d1", size = 171679, upload-time = "2024-08-06T20:32:44.801Z" },
    { url = "https://files.pythonhosted.org/packages/7c/9a/337322f27005c33bcb656c655fa78325b730324c78620e8328ae28b64d0c/PyYAML-6.0.2-cp313-cp313-manylinux_2_17_aarch64.manylinux2014_aarch64.whl", hash = "sha256:0ffe8360bab4910ef1b9e87fb812d8bc0a308b0d0eef8c8f44e0254ab3b07133", size = 733428, upload-time = "2024-08-06T20:32:46.432Z" },
    { url = "https://files.pythonhosted.org/packages/a3/69/864fbe19e6c18ea3cc196cbe5d392175b4cf3d5d0ac1403ec3f2d237ebb5/PyYAML-6.0.2-cp313-cp313-manylinux_2_17_s390x.manylinux2014_s390x.whl", hash = "sha256:17e311b6c678207928d649faa7cb0d7b4c26a0ba73d41e99c4fff6b6c3276484", size = 763361, upload-time = "2024-08-06T20:32:51.188Z" },
    { url = "https://files.pythonhosted.org/packages/04/24/b7721e4845c2f162d26f50521b825fb061bc0a5afcf9a386840f23ea19fa/PyYAML-6.0.2-cp313-cp313-manylinux_2_17_x86_64.manylinux2014_x86_64.whl", hash = "sha256:70b189594dbe54f75ab3a1acec5f1e3faa7e8cf2f1e08d9b561cb41b845f69d5", size = 759523, upload-time = "2024-08-06T20:32:53.019Z" },
    { url = "https://files.pythonhosted.org/packages/2b/b2/e3234f59ba06559c6ff63c4e10baea10e5e7df868092bf9ab40e5b9c56b6/PyYAML-6.0.2-cp313-cp313-musllinux_1_1_aarch64.whl", hash = "sha256:41e4e3953a79407c794916fa277a82531dd93aad34e29c2a514c2c0c5fe971cc", size = 726660, upload-time = "2024-08-06T20:32:54.708Z" },
    { url = "https://files.pythonhosted.org/packages/fe/0f/25911a9f080464c59fab9027482f822b86bf0608957a5fcc6eaac85aa515/PyYAML-6.0.2-cp313-cp313-musllinux_1_1_x86_64.whl", hash = "sha256:68ccc6023a3400877818152ad9a1033e3db8625d899c72eacb5a668902e4d652", size = 751597, upload-time = "2024-08-06T20:32:56.985Z" },
    { url = "https://files.pythonhosted.org/packages/14/0d/e2c3b43bbce3cf6bd97c840b46088a3031085179e596d4929729d8d68270/PyYAML-6.0.2-cp313-cp313-win32.whl", hash = "sha256:bc2fa7c6b47d6bc618dd7fb02ef6fdedb1090ec036abab80d4681424b84c1183", size = 140527, upload-time = "2024-08-06T20:33:03.001Z" },
    { url = "https://files.pythonhosted.org/packages/fa/de/02b54f42487e3d3c6efb3f89428677074ca7bf43aae402517bc7cca949f3/PyYAML-6.0.2-cp313-cp313-win_amd64.whl", hash = "sha256:8388ee1976c416731879ac16da0aff3f63b286ffdd57cdeb95f3f2e085687563", size = 156446, upload-time = "2024-08-06T20:33:04.33Z" },
]

[[package]]
name = "readme-renderer"
version = "44.0"
source = { registry = "https://pypi.org/simple" }
dependencies = [
    { name = "docutils" },
    { name = "nh3" },
    { name = "pygments" },
]
sdist = { url = "https://files.pythonhosted.org/packages/5a/a9/104ec9234c8448c4379768221ea6df01260cd6c2ce13182d4eac531c8342/readme_renderer-44.0.tar.gz", hash = "sha256:8712034eabbfa6805cacf1402b4eeb2a73028f72d1166d6f5cb7f9c047c5d1e1", size = 32056, upload-time = "2024-07-08T15:00:57.805Z" }
wheels = [
    { url = "https://files.pythonhosted.org/packages/e1/67/921ec3024056483db83953ae8e48079ad62b92db7880013ca77632921dd0/readme_renderer-44.0-py3-none-any.whl", hash = "sha256:2fbca89b81a08526aadf1357a8c2ae889ec05fb03f5da67f9769c9a592166151", size = 13310, upload-time = "2024-07-08T15:00:56.577Z" },
]

[[package]]
name = "requests"
version = "2.32.4"
source = { registry = "https://pypi.org/simple" }
dependencies = [
    { name = "certifi" },
    { name = "charset-normalizer" },
    { name = "idna" },
    { name = "urllib3" },
]
sdist = { url = "https://files.pythonhosted.org/packages/e1/0a/929373653770d8a0d7ea76c37de6e41f11eb07559b103b1c02cafb3f7cf8/requests-2.32.4.tar.gz", hash = "sha256:27d0316682c8a29834d3264820024b62a36942083d52caf2f14c0591336d3422", size = 135258, upload-time = "2025-06-09T16:43:07.34Z" }
wheels = [
    { url = "https://files.pythonhosted.org/packages/7c/e4/56027c4a6b4ae70ca9de302488c5ca95ad4a39e190093d6c1a8ace08341b/requests-2.32.4-py3-none-any.whl", hash = "sha256:27babd3cda2a6d50b30443204ee89830707d396671944c998b5975b031ac2b2c", size = 64847, upload-time = "2025-06-09T16:43:05.728Z" },
]

[[package]]
name = "requests-toolbelt"
version = "1.0.0"
source = { registry = "https://pypi.org/simple" }
dependencies = [
    { name = "requests" },
]
sdist = { url = "https://files.pythonhosted.org/packages/f3/61/d7545dafb7ac2230c70d38d31cbfe4cc64f7144dc41f6e4e4b78ecd9f5bb/requests-toolbelt-1.0.0.tar.gz", hash = "sha256:7681a0a3d047012b5bdc0ee37d7f8f07ebe76ab08caeccfc3921ce23c88d5bc6", size = 206888, upload-time = "2023-05-01T04:11:33.229Z" }
wheels = [
    { url = "https://files.pythonhosted.org/packages/3f/51/d4db610ef29373b879047326cbf6fa98b6c1969d6f6dc423279de2b1be2c/requests_toolbelt-1.0.0-py2.py3-none-any.whl", hash = "sha256:cccfdd665f0a24fcf4726e690f65639d272bb0637b9b92dfd91a5568ccf6bd06", size = 54481, upload-time = "2023-05-01T04:11:28.427Z" },
]

[[package]]
name = "rfc3986"
version = "2.0.0"
source = { registry = "https://pypi.org/simple" }
sdist = { url = "https://files.pythonhosted.org/packages/85/40/1520d68bfa07ab5a6f065a186815fb6610c86fe957bc065754e47f7b0840/rfc3986-2.0.0.tar.gz", hash = "sha256:97aacf9dbd4bfd829baad6e6309fa6573aaf1be3f6fa735c8ab05e46cecb261c", size = 49026, upload-time = "2022-01-10T00:52:30.832Z" }
wheels = [
    { url = "https://files.pythonhosted.org/packages/ff/9a/9afaade874b2fa6c752c36f1548f718b5b83af81ed9b76628329dab81c1b/rfc3986-2.0.0-py2.py3-none-any.whl", hash = "sha256:50b1502b60e289cb37883f3dfd34532b8873c7de9f49bb546641ce9cbd256ebd", size = 31326, upload-time = "2022-01-10T00:52:29.594Z" },
]

[[package]]
name = "rich"
version = "14.1.0"
source = { registry = "https://pypi.org/simple" }
dependencies = [
    { name = "markdown-it-py" },
    { name = "pygments" },
]
sdist = { url = "https://files.pythonhosted.org/packages/fe/75/af448d8e52bf1d8fa6a9d089ca6c07ff4453d86c65c145d0a300bb073b9b/rich-14.1.0.tar.gz", hash = "sha256:e497a48b844b0320d45007cdebfeaeed8db2a4f4bcf49f15e455cfc4af11eaa8", size = 224441, upload-time = "2025-07-25T07:32:58.125Z" }
wheels = [
    { url = "https://files.pythonhosted.org/packages/e3/30/3c4d035596d3cf444529e0b2953ad0466f6049528a879d27534700580395/rich-14.1.0-py3-none-any.whl", hash = "sha256:536f5f1785986d6dbdea3c75205c473f970777b4a0d6c6dd1b696aa05a3fa04f", size = 243368, upload-time = "2025-07-25T07:32:56.73Z" },
]

[[package]]
name = "roman-numerals-py"
version = "3.1.0"
source = { registry = "https://pypi.org/simple" }
sdist = { url = "https://files.pythonhosted.org/packages/30/76/48fd56d17c5bdbdf65609abbc67288728a98ed4c02919428d4f52d23b24b/roman_numerals_py-3.1.0.tar.gz", hash = "sha256:be4bf804f083a4ce001b5eb7e3c0862479d10f94c936f6c4e5f250aa5ff5bd2d", size = 9017, upload-time = "2025-02-22T07:34:54.333Z" }
wheels = [
    { url = "https://files.pythonhosted.org/packages/53/97/d2cbbaa10c9b826af0e10fdf836e1bf344d9f0abb873ebc34d1f49642d3f/roman_numerals_py-3.1.0-py3-none-any.whl", hash = "sha256:9da2ad2fb670bcf24e81070ceb3be72f6c11c440d73bd579fbeca1e9f330954c", size = 7742, upload-time = "2025-02-22T07:34:52.422Z" },
]

[[package]]
name = "scipy"
version = "1.16.1"
source = { registry = "https://pypi.org/simple" }
dependencies = [
    { name = "numpy" },
]
sdist = { url = "https://files.pythonhosted.org/packages/f5/4a/b927028464795439faec8eaf0b03b011005c487bb2d07409f28bf30879c4/scipy-1.16.1.tar.gz", hash = "sha256:44c76f9e8b6e8e488a586190ab38016e4ed2f8a038af7cd3defa903c0a2238b3", size = 30580861, upload-time = "2025-07-27T16:33:30.834Z" }
wheels = [
    { url = "https://files.pythonhosted.org/packages/f8/d9/ec4864f5896232133f51382b54a08de91a9d1af7a76dfa372894026dfee2/scipy-1.16.1-cp312-cp312-macosx_10_14_x86_64.whl", hash = "sha256:81b433bbeaf35728dad619afc002db9b189e45eebe2cd676effe1fb93fef2b9c", size = 36575194, upload-time = "2025-07-27T16:27:41.321Z" },
    { url = "https://files.pythonhosted.org/packages/5c/6d/40e81ecfb688e9d25d34a847dca361982a6addf8e31f0957b1a54fbfa994/scipy-1.16.1-cp312-cp312-macosx_12_0_arm64.whl", hash = "sha256:886cc81fdb4c6903a3bb0464047c25a6d1016fef77bb97949817d0c0d79f9e04", size = 28594590, upload-time = "2025-07-27T16:27:49.204Z" },
    { url = "https://files.pythonhosted.org/packages/0e/37/9f65178edfcc629377ce9a64fc09baebea18c80a9e57ae09a52edf84880b/scipy-1.16.1-cp312-cp312-macosx_14_0_arm64.whl", hash = "sha256:15240c3aac087a522b4eaedb09f0ad061753c5eebf1ea430859e5bf8640d5919", size = 20866458, upload-time = "2025-07-27T16:27:54.98Z" },
    { url = "https://files.pythonhosted.org/packages/2c/7b/749a66766871ea4cb1d1ea10f27004db63023074c22abed51f22f09770e0/scipy-1.16.1-cp312-cp312-macosx_14_0_x86_64.whl", hash = "sha256:65f81a25805f3659b48126b5053d9e823d3215e4a63730b5e1671852a1705921", size = 23539318, upload-time = "2025-07-27T16:28:01.604Z" },
    { url = "https://files.pythonhosted.org/packages/c4/db/8d4afec60eb833a666434d4541a3151eedbf2494ea6d4d468cbe877f00cd/scipy-1.16.1-cp312-cp312-manylinux2014_aarch64.manylinux_2_17_aarch64.whl", hash = "sha256:6c62eea7f607f122069b9bad3f99489ddca1a5173bef8a0c75555d7488b6f725", size = 33292899, upload-time = "2025-07-27T16:28:09.147Z" },
    { url = "https://files.pythonhosted.org/packages/51/1e/79023ca3bbb13a015d7d2757ecca3b81293c663694c35d6541b4dca53e98/scipy-1.16.1-cp312-cp312-manylinux2014_x86_64.manylinux_2_17_x86_64.whl", hash = "sha256:f965bbf3235b01c776115ab18f092a95aa74c271a52577bcb0563e85738fd618", size = 35162637, upload-time = "2025-07-27T16:28:17.535Z" },
    { url = "https://files.pythonhosted.org/packages/b6/49/0648665f9c29fdaca4c679182eb972935b3b4f5ace41d323c32352f29816/scipy-1.16.1-cp312-cp312-musllinux_1_2_aarch64.whl", hash = "sha256:f006e323874ffd0b0b816d8c6a8e7f9a73d55ab3b8c3f72b752b226d0e3ac83d", size = 35490507, upload-time = "2025-07-27T16:28:25.705Z" },
    { url = "https://files.pythonhosted.org/packages/62/8f/66cbb9d6bbb18d8c658f774904f42a92078707a7c71e5347e8bf2f52bb89/scipy-1.16.1-cp312-cp312-musllinux_1_2_x86_64.whl", hash = "sha256:e8fd15fc5085ab4cca74cb91fe0a4263b1f32e4420761ddae531ad60934c2119", size = 37923998, upload-time = "2025-07-27T16:28:34.339Z" },
    { url = "https://files.pythonhosted.org/packages/14/c3/61f273ae550fbf1667675701112e380881905e28448c080b23b5a181df7c/scipy-1.16.1-cp312-cp312-win_amd64.whl", hash = "sha256:f7b8013c6c066609577d910d1a2a077021727af07b6fab0ee22c2f901f22352a", size = 38508060, upload-time = "2025-07-27T16:28:43.242Z" },
    { url = "https://files.pythonhosted.org/packages/93/0b/b5c99382b839854a71ca9482c684e3472badc62620287cbbdab499b75ce6/scipy-1.16.1-cp313-cp313-macosx_10_14_x86_64.whl", hash = "sha256:5451606823a5e73dfa621a89948096c6528e2896e40b39248295d3a0138d594f", size = 36533717, upload-time = "2025-07-27T16:28:51.706Z" },
    { url = "https://files.pythonhosted.org/packages/eb/e5/69ab2771062c91e23e07c12e7d5033a6b9b80b0903ee709c3c36b3eb520c/scipy-1.16.1-cp313-cp313-macosx_12_0_arm64.whl", hash = "sha256:89728678c5ca5abd610aee148c199ac1afb16e19844401ca97d43dc548a354eb", size = 28570009, upload-time = "2025-07-27T16:28:57.017Z" },
    { url = "https://files.pythonhosted.org/packages/f4/69/bd75dbfdd3cf524f4d753484d723594aed62cfaac510123e91a6686d520b/scipy-1.16.1-cp313-cp313-macosx_14_0_arm64.whl", hash = "sha256:e756d688cb03fd07de0fffad475649b03cb89bee696c98ce508b17c11a03f95c", size = 20841942, upload-time = "2025-07-27T16:29:01.152Z" },
    { url = "https://files.pythonhosted.org/packages/ea/74/add181c87663f178ba7d6144b370243a87af8476664d5435e57d599e6874/scipy-1.16.1-cp313-cp313-macosx_14_0_x86_64.whl", hash = "sha256:5aa2687b9935da3ed89c5dbed5234576589dd28d0bf7cd237501ccfbdf1ad608", size = 23498507, upload-time = "2025-07-27T16:29:05.202Z" },
    { url = "https://files.pythonhosted.org/packages/1d/74/ece2e582a0d9550cee33e2e416cc96737dce423a994d12bbe59716f47ff1/scipy-1.16.1-cp313-cp313-manylinux2014_aarch64.manylinux_2_17_aarch64.whl", hash = "sha256:0851f6a1e537fe9399f35986897e395a1aa61c574b178c0d456be5b1a0f5ca1f", size = 33286040, upload-time = "2025-07-27T16:29:10.201Z" },
    { url = "https://files.pythonhosted.org/packages/e4/82/08e4076df538fb56caa1d489588d880ec7c52d8273a606bb54d660528f7c/scipy-1.16.1-cp313-cp313-manylinux2014_x86_64.manylinux_2_17_x86_64.whl", hash = "sha256:fedc2cbd1baed37474b1924c331b97bdff611d762c196fac1a9b71e67b813b1b", size = 35176096, upload-time = "2025-07-27T16:29:17.091Z" },
    { url = "https://files.pythonhosted.org/packages/fa/79/cd710aab8c921375711a8321c6be696e705a120e3011a643efbbcdeeabcc/scipy-1.16.1-cp313-cp313-musllinux_1_2_aarch64.whl", hash = "sha256:2ef500e72f9623a6735769e4b93e9dcb158d40752cdbb077f305487e3e2d1f45", size = 35490328, upload-time = "2025-07-27T16:29:22.928Z" },
    { url = "https://files.pythonhosted.org/packages/71/73/e9cc3d35ee4526d784520d4494a3e1ca969b071fb5ae5910c036a375ceec/scipy-1.16.1-cp313-cp313-musllinux_1_2_x86_64.whl", hash = "sha256:978d8311674b05a8f7ff2ea6c6bce5d8b45a0cb09d4c5793e0318f448613ea65", size = 37939921, upload-time = "2025-07-27T16:29:29.108Z" },
    { url = "https://files.pythonhosted.org/packages/21/12/c0efd2941f01940119b5305c375ae5c0fcb7ec193f806bd8f158b73a1782/scipy-1.16.1-cp313-cp313-win_amd64.whl", hash = "sha256:81929ed0fa7a5713fcdd8b2e6f73697d3b4c4816d090dd34ff937c20fa90e8ab", size = 38479462, upload-time = "2025-07-27T16:30:24.078Z" },
    { url = "https://files.pythonhosted.org/packages/7a/19/c3d08b675260046a991040e1ea5d65f91f40c7df1045fffff412dcfc6765/scipy-1.16.1-cp313-cp313t-macosx_10_14_x86_64.whl", hash = "sha256:bcc12db731858abda693cecdb3bdc9e6d4bd200213f49d224fe22df82687bdd6", size = 36938832, upload-time = "2025-07-27T16:29:35.057Z" },
    { url = "https://files.pythonhosted.org/packages/81/f2/ce53db652c033a414a5b34598dba6b95f3d38153a2417c5a3883da429029/scipy-1.16.1-cp313-cp313t-macosx_12_0_arm64.whl", hash = "sha256:744d977daa4becb9fc59135e75c069f8d301a87d64f88f1e602a9ecf51e77b27", size = 29093084, upload-time = "2025-07-27T16:29:40.201Z" },
    { url = "https://files.pythonhosted.org/packages/a9/ae/7a10ff04a7dc15f9057d05b33737ade244e4bd195caa3f7cc04d77b9e214/scipy-1.16.1-cp313-cp313t-macosx_14_0_arm64.whl", hash = "sha256:dc54f76ac18073bcecffb98d93f03ed6b81a92ef91b5d3b135dcc81d55a724c7", size = 21365098, upload-time = "2025-07-27T16:29:44.295Z" },
    { url = "https://files.pythonhosted.org/packages/36/ac/029ff710959932ad3c2a98721b20b405f05f752f07344622fd61a47c5197/scipy-1.16.1-cp313-cp313t-macosx_14_0_x86_64.whl", hash = "sha256:367d567ee9fc1e9e2047d31f39d9d6a7a04e0710c86e701e053f237d14a9b4f6", size = 23896858, upload-time = "2025-07-27T16:29:48.784Z" },
    { url = "https://files.pythonhosted.org/packages/71/13/d1ef77b6bd7898720e1f0b6b3743cb945f6c3cafa7718eaac8841035ab60/scipy-1.16.1-cp313-cp313t-manylinux2014_aarch64.manylinux_2_17_aarch64.whl", hash = "sha256:4cf5785e44e19dcd32a0e4807555e1e9a9b8d475c6afff3d21c3c543a6aa84f4", size = 33438311, upload-time = "2025-07-27T16:29:54.164Z" },
    { url = "https://files.pythonhosted.org/packages/2d/e0/e64a6821ffbb00b4c5b05169f1c1fddb4800e9307efe3db3788995a82a2c/scipy-1.16.1-cp313-cp313t-manylinux2014_x86_64.manylinux_2_17_x86_64.whl", hash = "sha256:3d0b80fb26d3e13a794c71d4b837e2a589d839fd574a6bbb4ee1288c213ad4a3", size = 35279542, upload-time = "2025-07-27T16:30:00.249Z" },
    { url = "https://files.pythonhosted.org/packages/57/59/0dc3c8b43e118f1e4ee2b798dcc96ac21bb20014e5f1f7a8e85cc0653bdb/scipy-1.16.1-cp313-cp313t-musllinux_1_2_aarch64.whl", hash = "sha256:8503517c44c18d1030d666cb70aaac1cc8913608816e06742498833b128488b7", size = 35667665, upload-time = "2025-07-27T16:30:05.916Z" },
    { url = "https://files.pythonhosted.org/packages/45/5f/844ee26e34e2f3f9f8febb9343748e72daeaec64fe0c70e9bf1ff84ec955/scipy-1.16.1-cp313-cp313t-musllinux_1_2_x86_64.whl", hash = "sha256:30cc4bb81c41831ecfd6dc450baf48ffd80ef5aed0f5cf3ea775740e80f16ecc", size = 38045210, upload-time = "2025-07-27T16:30:11.655Z" },
    { url = "https://files.pythonhosted.org/packages/8d/d7/210f2b45290f444f1de64bc7353aa598ece9f0e90c384b4a156f9b1a5063/scipy-1.16.1-cp313-cp313t-win_amd64.whl", hash = "sha256:c24fa02f7ed23ae514460a22c57eca8f530dbfa50b1cfdbf4f37c05b5309cc39", size = 38593661, upload-time = "2025-07-27T16:30:17.825Z" },
    { url = "https://files.pythonhosted.org/packages/81/ea/84d481a5237ed223bd3d32d6e82d7a6a96e34756492666c260cef16011d1/scipy-1.16.1-cp314-cp314-macosx_10_14_x86_64.whl", hash = "sha256:796a5a9ad36fa3a782375db8f4241ab02a091308eb079746bc0f874c9b998318", size = 36525921, upload-time = "2025-07-27T16:30:30.081Z" },
    { url = "https://files.pythonhosted.org/packages/4e/9f/d9edbdeff9f3a664807ae3aea383e10afaa247e8e6255e6d2aa4515e8863/scipy-1.16.1-cp314-cp314-macosx_12_0_arm64.whl", hash = "sha256:3ea0733a2ff73fd6fdc5fecca54ee9b459f4d74f00b99aced7d9a3adb43fb1cc", size = 28564152, upload-time = "2025-07-27T16:30:35.336Z" },
    { url = "https://files.pythonhosted.org/packages/3b/95/8125bcb1fe04bc267d103e76516243e8d5e11229e6b306bda1024a5423d1/scipy-1.16.1-cp314-cp314-macosx_14_0_arm64.whl", hash = "sha256:85764fb15a2ad994e708258bb4ed8290d1305c62a4e1ef07c414356a24fcfbf8", size = 20836028, upload-time = "2025-07-27T16:30:39.421Z" },
    { url = "https://files.pythonhosted.org/packages/77/9c/bf92e215701fc70bbcd3d14d86337cf56a9b912a804b9c776a269524a9e9/scipy-1.16.1-cp314-cp314-macosx_14_0_x86_64.whl", hash = "sha256:ca66d980469cb623b1759bdd6e9fd97d4e33a9fad5b33771ced24d0cb24df67e", size = 23489666, upload-time = "2025-07-27T16:30:43.663Z" },
    { url = "https://files.pythonhosted.org/packages/5e/00/5e941d397d9adac41b02839011594620d54d99488d1be5be755c00cde9ee/scipy-1.16.1-cp314-cp314-manylinux2014_aarch64.manylinux_2_17_aarch64.whl", hash = "sha256:e7cc1ffcc230f568549fc56670bcf3df1884c30bd652c5da8138199c8c76dae0", size = 33358318, upload-time = "2025-07-27T16:30:48.982Z" },
    { url = "https://files.pythonhosted.org/packages/0e/87/8db3aa10dde6e3e8e7eb0133f24baa011377d543f5b19c71469cf2648026/scipy-1.16.1-cp314-cp314-manylinux2014_x86_64.manylinux_2_17_x86_64.whl", hash = "sha256:3ddfb1e8d0b540cb4ee9c53fc3dea3186f97711248fb94b4142a1b27178d8b4b", size = 35185724, upload-time = "2025-07-27T16:30:54.26Z" },
    { url = "https://files.pythonhosted.org/packages/89/b4/6ab9ae443216807622bcff02690262d8184078ea467efee2f8c93288a3b1/scipy-1.16.1-cp314-cp314-musllinux_1_2_aarch64.whl", hash = "sha256:4dc0e7be79e95d8ba3435d193e0d8ce372f47f774cffd882f88ea4e1e1ddc731", size = 35554335, upload-time = "2025-07-27T16:30:59.765Z" },
    { url = "https://files.pythonhosted.org/packages/9c/9a/d0e9dc03c5269a1afb60661118296a32ed5d2c24298af61b676c11e05e56/scipy-1.16.1-cp314-cp314-musllinux_1_2_x86_64.whl", hash = "sha256:f23634f9e5adb51b2a77766dac217063e764337fbc816aa8ad9aaebcd4397fd3", size = 37960310, upload-time = "2025-07-27T16:31:06.151Z" },
    { url = "https://files.pythonhosted.org/packages/5e/00/c8f3130a50521a7977874817ca89e0599b1b4ee8e938bad8ae798a0e1f0d/scipy-1.16.1-cp314-cp314-win_amd64.whl", hash = "sha256:57d75524cb1c5a374958a2eae3d84e1929bb971204cc9d52213fb8589183fc19", size = 39319239, upload-time = "2025-07-27T16:31:59.942Z" },
    { url = "https://files.pythonhosted.org/packages/f2/f2/1ca3eda54c3a7e4c92f6acef7db7b3a057deb135540d23aa6343ef8ad333/scipy-1.16.1-cp314-cp314t-macosx_10_14_x86_64.whl", hash = "sha256:d8da7c3dd67bcd93f15618938f43ed0995982eb38973023d46d4646c4283ad65", size = 36939460, upload-time = "2025-07-27T16:31:11.865Z" },
    { url = "https://files.pythonhosted.org/packages/80/30/98c2840b293a132400c0940bb9e140171dcb8189588619048f42b2ce7b4f/scipy-1.16.1-cp314-cp314t-macosx_12_0_arm64.whl", hash = "sha256:cc1d2f2fd48ba1e0620554fe5bc44d3e8f5d4185c8c109c7fbdf5af2792cfad2", size = 29093322, upload-time = "2025-07-27T16:31:17.045Z" },
    { url = "https://files.pythonhosted.org/packages/c1/e6/1e6e006e850622cf2a039b62d1a6ddc4497d4851e58b68008526f04a9a00/scipy-1.16.1-cp314-cp314t-macosx_14_0_arm64.whl", hash = "sha256:21a611ced9275cb861bacadbada0b8c0623bc00b05b09eb97f23b370fc2ae56d", size = 21365329, upload-time = "2025-07-27T16:31:21.188Z" },
    { url = "https://files.pythonhosted.org/packages/8e/02/72a5aa5b820589dda9a25e329ca752842bfbbaf635e36bc7065a9b42216e/scipy-1.16.1-cp314-cp314t-macosx_14_0_x86_64.whl", hash = "sha256:8dfbb25dffc4c3dd9371d8ab456ca81beeaf6f9e1c2119f179392f0dc1ab7695", size = 23897544, upload-time = "2025-07-27T16:31:25.408Z" },
    { url = "https://files.pythonhosted.org/packages/2b/dc/7122d806a6f9eb8a33532982234bed91f90272e990f414f2830cfe656e0b/scipy-1.16.1-cp314-cp314t-manylinux2014_aarch64.manylinux_2_17_aarch64.whl", hash = "sha256:f0ebb7204f063fad87fc0a0e4ff4a2ff40b2a226e4ba1b7e34bf4b79bf97cd86", size = 33442112, upload-time = "2025-07-27T16:31:30.62Z" },
    { url = "https://files.pythonhosted.org/packages/24/39/e383af23564daa1021a5b3afbe0d8d6a68ec639b943661841f44ac92de85/scipy-1.16.1-cp314-cp314t-manylinux2014_x86_64.manylinux_2_17_x86_64.whl", hash = "sha256:f1b9e5962656f2734c2b285a8745358ecb4e4efbadd00208c80a389227ec61ff", size = 35286594, upload-time = "2025-07-27T16:31:36.112Z" },
    { url = "https://files.pythonhosted.org/packages/95/47/1a0b0aff40c3056d955f38b0df5d178350c3d74734ec54f9c68d23910be5/scipy-1.16.1-cp314-cp314t-musllinux_1_2_aarch64.whl", hash = "sha256:5e1a106f8c023d57a2a903e771228bf5c5b27b5d692088f457acacd3b54511e4", size = 35665080, upload-time = "2025-07-27T16:31:42.025Z" },
    { url = "https://files.pythonhosted.org/packages/64/df/ce88803e9ed6e27fe9b9abefa157cf2c80e4fa527cf17ee14be41f790ad4/scipy-1.16.1-cp314-cp314t-musllinux_1_2_x86_64.whl", hash = "sha256:709559a1db68a9abc3b2c8672c4badf1614f3b440b3ab326d86a5c0491eafae3", size = 38050306, upload-time = "2025-07-27T16:31:48.109Z" },
    { url = "https://files.pythonhosted.org/packages/6e/6c/a76329897a7cae4937d403e623aa6aaea616a0bb5b36588f0b9d1c9a3739/scipy-1.16.1-cp314-cp314t-win_amd64.whl", hash = "sha256:c0c804d60492a0aad7f5b2bb1862f4548b990049e27e828391ff2bf6f7199998", size = 39427705, upload-time = "2025-07-27T16:31:53.96Z" },
]

[[package]]
name = "secretstorage"
version = "3.3.3"
source = { registry = "https://pypi.org/simple" }
dependencies = [
    { name = "cryptography" },
    { name = "jeepney" },
]
sdist = { url = "https://files.pythonhosted.org/packages/53/a4/f48c9d79cb507ed1373477dbceaba7401fd8a23af63b837fa61f1dcd3691/SecretStorage-3.3.3.tar.gz", hash = "sha256:2403533ef369eca6d2ba81718576c5e0f564d5cca1b58f73a8b23e7d4eeebd77", size = 19739, upload-time = "2022-08-13T16:22:46.976Z" }
wheels = [
    { url = "https://files.pythonhosted.org/packages/54/24/b4293291fa1dd830f353d2cb163295742fa87f179fcc8a20a306a81978b7/SecretStorage-3.3.3-py3-none-any.whl", hash = "sha256:f356e6628222568e3af06f2eba8df495efa13b3b63081dafd4f7d9a7b7bc9f99", size = 15221, upload-time = "2022-08-13T16:22:44.457Z" },
]

[[package]]
name = "sexpdata"
version = "1.0.2"
source = { registry = "https://pypi.org/simple" }
sdist = { url = "https://files.pythonhosted.org/packages/a7/7f/369a478863a39351be75e0a12602bc29196b31f87bf3432bed2be6379f8e/sexpdata-1.0.2.tar.gz", hash = "sha256:92b67b0361f6766f8f9e44b9519cf3fbcfafa755db85bbf893c3e1cf4ddac109", size = 8906, upload-time = "2024-01-09T07:09:59.096Z" }
wheels = [
    { url = "https://files.pythonhosted.org/packages/f1/f3/ec9f8cc20dc1f34c926f0ec3f43b73fa2da59cf08e432fb8ae5b666b2027/sexpdata-1.0.2-py3-none-any.whl", hash = "sha256:b39c918f055a85c5c35c1d4f7930aabb176bd29016e5ba5692e7e849914b2a1a", size = 10337, upload-time = "2024-01-09T07:09:57.185Z" },
]

[[package]]
name = "six"
version = "1.17.0"
source = { registry = "https://pypi.org/simple" }
sdist = { url = "https://files.pythonhosted.org/packages/94/e7/b2c673351809dca68a0e064b6af791aa332cf192da575fd474ed7d6f16a2/six-1.17.0.tar.gz", hash = "sha256:ff70335d468e7eb6ec65b95b99d3a2836546063f63acc5171de367e834932a81", size = 34031, upload-time = "2024-12-04T17:35:28.174Z" }
wheels = [
    { url = "https://files.pythonhosted.org/packages/b7/ce/149a00dd41f10bc29e5921b496af8b574d8413afcd5e30dfa0ed46c2cc5e/six-1.17.0-py2.py3-none-any.whl", hash = "sha256:4721f391ed90541fddacab5acf947aa0d3dc7d27b2e1e8eda2be8970586c3274", size = 11050, upload-time = "2024-12-04T17:35:26.475Z" },
]

[[package]]
name = "sniffio"
version = "1.3.1"
source = { registry = "https://pypi.org/simple" }
sdist = { url = "https://files.pythonhosted.org/packages/a2/87/a6771e1546d97e7e041b6ae58d80074f81b7d5121207425c964ddf5cfdbd/sniffio-1.3.1.tar.gz", hash = "sha256:f4324edc670a0f49750a81b895f35c3adb843cca46f0530f79fc1babb23789dc", size = 20372, upload-time = "2024-02-25T23:20:04.057Z" }
wheels = [
    { url = "https://files.pythonhosted.org/packages/e9/44/75a9c9421471a6c4805dbf2356f7c181a29c1879239abab1ea2cc8f38b40/sniffio-1.3.1-py3-none-any.whl", hash = "sha256:2f6da418d1f1e0fddd844478f41680e794e6051915791a034ff65e5f100525a2", size = 10235, upload-time = "2024-02-25T23:20:01.196Z" },
]

[[package]]
name = "snowballstemmer"
version = "3.0.1"
source = { registry = "https://pypi.org/simple" }
sdist = { url = "https://files.pythonhosted.org/packages/75/a7/9810d872919697c9d01295633f5d574fb416d47e535f258272ca1f01f447/snowballstemmer-3.0.1.tar.gz", hash = "sha256:6d5eeeec8e9f84d4d56b847692bacf79bc2c8e90c7f80ca4444ff8b6f2e52895", size = 105575, upload-time = "2025-05-09T16:34:51.843Z" }
wheels = [
    { url = "https://files.pythonhosted.org/packages/c8/78/3565d011c61f5a43488987ee32b6f3f656e7f107ac2782dd57bdd7d91d9a/snowballstemmer-3.0.1-py3-none-any.whl", hash = "sha256:6cd7b3897da8d6c9ffb968a6781fa6532dce9c3618a4b127d920dab764a19064", size = 103274, upload-time = "2025-05-09T16:34:50.371Z" },
]

[[package]]
name = "sortedcontainers"
version = "2.4.0"
source = { registry = "https://pypi.org/simple" }
sdist = { url = "https://files.pythonhosted.org/packages/e8/c4/ba2f8066cceb6f23394729afe52f3bf7adec04bf9ed2c820b39e19299111/sortedcontainers-2.4.0.tar.gz", hash = "sha256:25caa5a06cc30b6b83d11423433f65d1f9d76c4c6a0c90e3379eaa43b9bfdb88", size = 30594, upload-time = "2021-05-16T22:03:42.897Z" }
wheels = [
    { url = "https://files.pythonhosted.org/packages/32/46/9cb0e58b2deb7f82b84065f37f3bffeb12413f947f9388e4cac22c4621ce/sortedcontainers-2.4.0-py2.py3-none-any.whl", hash = "sha256:a163dcaede0f1c021485e957a39245190e74249897e2ae4b2aa38595db237ee0", size = 29575, upload-time = "2021-05-16T22:03:41.177Z" },
]

[[package]]
name = "soupsieve"
version = "2.7"
source = { registry = "https://pypi.org/simple" }
sdist = { url = "https://files.pythonhosted.org/packages/3f/f4/4a80cd6ef364b2e8b65b15816a843c0980f7a5a2b4dc701fc574952aa19f/soupsieve-2.7.tar.gz", hash = "sha256:ad282f9b6926286d2ead4750552c8a6142bc4c783fd66b0293547c8fe6ae126a", size = 103418, upload-time = "2025-04-20T18:50:08.518Z" }
wheels = [
    { url = "https://files.pythonhosted.org/packages/e7/9c/0e6afc12c269578be5c0c1c9f4b49a8d32770a080260c333ac04cc1c832d/soupsieve-2.7-py3-none-any.whl", hash = "sha256:6e60cc5c1ffaf1cebcc12e8188320b72071e922c2e897f737cadce79ad5d30c4", size = 36677, upload-time = "2025-04-20T18:50:07.196Z" },
]

[[package]]
name = "sphinx"
version = "8.2.3"
source = { registry = "https://pypi.org/simple" }
dependencies = [
    { name = "alabaster" },
    { name = "babel" },
    { name = "colorama", marker = "sys_platform == 'win32'" },
    { name = "docutils" },
    { name = "imagesize" },
    { name = "jinja2" },
    { name = "packaging" },
    { name = "pygments" },
    { name = "requests" },
    { name = "roman-numerals-py" },
    { name = "snowballstemmer" },
    { name = "sphinxcontrib-applehelp" },
    { name = "sphinxcontrib-devhelp" },
    { name = "sphinxcontrib-htmlhelp" },
    { name = "sphinxcontrib-jsmath" },
    { name = "sphinxcontrib-qthelp" },
    { name = "sphinxcontrib-serializinghtml" },
]
sdist = { url = "https://files.pythonhosted.org/packages/38/ad/4360e50ed56cb483667b8e6dadf2d3fda62359593faabbe749a27c4eaca6/sphinx-8.2.3.tar.gz", hash = "sha256:398ad29dee7f63a75888314e9424d40f52ce5a6a87ae88e7071e80af296ec348", size = 8321876, upload-time = "2025-03-02T22:31:59.658Z" }
wheels = [
    { url = "https://files.pythonhosted.org/packages/31/53/136e9eca6e0b9dc0e1962e2c908fbea2e5ac000c2a2fbd9a35797958c48b/sphinx-8.2.3-py3-none-any.whl", hash = "sha256:4405915165f13521d875a8c29c8970800a0141c14cc5416a38feca4ea5d9b9c3", size = 3589741, upload-time = "2025-03-02T22:31:56.836Z" },
]

[[package]]
name = "sphinx-autodoc-typehints"
version = "3.2.0"
source = { registry = "https://pypi.org/simple" }
dependencies = [
    { name = "sphinx" },
]
sdist = { url = "https://files.pythonhosted.org/packages/93/68/a388a9b8f066cd865d9daa65af589d097efbfab9a8c302d2cb2daa43b52e/sphinx_autodoc_typehints-3.2.0.tar.gz", hash = "sha256:107ac98bc8b4837202c88c0736d59d6da44076e65a0d7d7d543a78631f662a9b", size = 36724, upload-time = "2025-04-25T16:53:25.872Z" }
wheels = [
    { url = "https://files.pythonhosted.org/packages/f7/c7/8aab362e86cbf887e58be749a78d20ad743e1eb2c73c2b13d4761f39a104/sphinx_autodoc_typehints-3.2.0-py3-none-any.whl", hash = "sha256:884b39be23b1d884dcc825d4680c9c6357a476936e3b381a67ae80091984eb49", size = 20563, upload-time = "2025-04-25T16:53:24.492Z" },
]

[[package]]
name = "sphinx-rtd-theme"
version = "3.0.2"
source = { registry = "https://pypi.org/simple" }
dependencies = [
    { name = "docutils" },
    { name = "sphinx" },
    { name = "sphinxcontrib-jquery" },
]
sdist = { url = "https://files.pythonhosted.org/packages/91/44/c97faec644d29a5ceddd3020ae2edffa69e7d00054a8c7a6021e82f20335/sphinx_rtd_theme-3.0.2.tar.gz", hash = "sha256:b7457bc25dda723b20b086a670b9953c859eab60a2a03ee8eb2bb23e176e5f85", size = 7620463, upload-time = "2024-11-13T11:06:04.545Z" }
wheels = [
    { url = "https://files.pythonhosted.org/packages/85/77/46e3bac77b82b4df5bb5b61f2de98637724f246b4966cfc34bc5895d852a/sphinx_rtd_theme-3.0.2-py2.py3-none-any.whl", hash = "sha256:422ccc750c3a3a311de4ae327e82affdaf59eb695ba4936538552f3b00f4ee13", size = 7655561, upload-time = "2024-11-13T11:06:02.094Z" },
]

[[package]]
name = "sphinxcontrib-applehelp"
version = "2.0.0"
source = { registry = "https://pypi.org/simple" }
sdist = { url = "https://files.pythonhosted.org/packages/ba/6e/b837e84a1a704953c62ef8776d45c3e8d759876b4a84fe14eba2859106fe/sphinxcontrib_applehelp-2.0.0.tar.gz", hash = "sha256:2f29ef331735ce958efa4734873f084941970894c6090408b079c61b2e1c06d1", size = 20053, upload-time = "2024-07-29T01:09:00.465Z" }
wheels = [
    { url = "https://files.pythonhosted.org/packages/5d/85/9ebeae2f76e9e77b952f4b274c27238156eae7979c5421fba91a28f4970d/sphinxcontrib_applehelp-2.0.0-py3-none-any.whl", hash = "sha256:4cd3f0ec4ac5dd9c17ec65e9ab272c9b867ea77425228e68ecf08d6b28ddbdb5", size = 119300, upload-time = "2024-07-29T01:08:58.99Z" },
]

[[package]]
name = "sphinxcontrib-devhelp"
version = "2.0.0"
source = { registry = "https://pypi.org/simple" }
sdist = { url = "https://files.pythonhosted.org/packages/f6/d2/5beee64d3e4e747f316bae86b55943f51e82bb86ecd325883ef65741e7da/sphinxcontrib_devhelp-2.0.0.tar.gz", hash = "sha256:411f5d96d445d1d73bb5d52133377b4248ec79db5c793ce7dbe59e074b4dd1ad", size = 12967, upload-time = "2024-07-29T01:09:23.417Z" }
wheels = [
    { url = "https://files.pythonhosted.org/packages/35/7a/987e583882f985fe4d7323774889ec58049171828b58c2217e7f79cdf44e/sphinxcontrib_devhelp-2.0.0-py3-none-any.whl", hash = "sha256:aefb8b83854e4b0998877524d1029fd3e6879210422ee3780459e28a1f03a8a2", size = 82530, upload-time = "2024-07-29T01:09:21.945Z" },
]

[[package]]
name = "sphinxcontrib-htmlhelp"
version = "2.1.0"
source = { registry = "https://pypi.org/simple" }
sdist = { url = "https://files.pythonhosted.org/packages/43/93/983afd9aa001e5201eab16b5a444ed5b9b0a7a010541e0ddfbbfd0b2470c/sphinxcontrib_htmlhelp-2.1.0.tar.gz", hash = "sha256:c9e2916ace8aad64cc13a0d233ee22317f2b9025b9cf3295249fa985cc7082e9", size = 22617, upload-time = "2024-07-29T01:09:37.889Z" }
wheels = [
    { url = "https://files.pythonhosted.org/packages/0a/7b/18a8c0bcec9182c05a0b3ec2a776bba4ead82750a55ff798e8d406dae604/sphinxcontrib_htmlhelp-2.1.0-py3-none-any.whl", hash = "sha256:166759820b47002d22914d64a075ce08f4c46818e17cfc9470a9786b759b19f8", size = 98705, upload-time = "2024-07-29T01:09:36.407Z" },
]

[[package]]
name = "sphinxcontrib-jquery"
version = "4.1"
source = { registry = "https://pypi.org/simple" }
dependencies = [
    { name = "sphinx" },
]
sdist = { url = "https://files.pythonhosted.org/packages/de/f3/aa67467e051df70a6330fe7770894b3e4f09436dea6881ae0b4f3d87cad8/sphinxcontrib-jquery-4.1.tar.gz", hash = "sha256:1620739f04e36a2c779f1a131a2dfd49b2fd07351bf1968ced074365933abc7a", size = 122331, upload-time = "2023-03-14T15:01:01.944Z" }
wheels = [
    { url = "https://files.pythonhosted.org/packages/76/85/749bd22d1a68db7291c89e2ebca53f4306c3f205853cf31e9de279034c3c/sphinxcontrib_jquery-4.1-py2.py3-none-any.whl", hash = "sha256:f936030d7d0147dd026a4f2b5a57343d233f1fc7b363f68b3d4f1cb0993878ae", size = 121104, upload-time = "2023-03-14T15:01:00.356Z" },
]

[[package]]
name = "sphinxcontrib-jsmath"
version = "1.0.1"
source = { registry = "https://pypi.org/simple" }
sdist = { url = "https://files.pythonhosted.org/packages/b2/e8/9ed3830aeed71f17c026a07a5097edcf44b692850ef215b161b8ad875729/sphinxcontrib-jsmath-1.0.1.tar.gz", hash = "sha256:a9925e4a4587247ed2191a22df5f6970656cb8ca2bd6284309578f2153e0c4b8", size = 5787, upload-time = "2019-01-21T16:10:16.347Z" }
wheels = [
    { url = "https://files.pythonhosted.org/packages/c2/42/4c8646762ee83602e3fb3fbe774c2fac12f317deb0b5dbeeedd2d3ba4b77/sphinxcontrib_jsmath-1.0.1-py2.py3-none-any.whl", hash = "sha256:2ec2eaebfb78f3f2078e73666b1415417a116cc848b72e5172e596c871103178", size = 5071, upload-time = "2019-01-21T16:10:14.333Z" },
]

[[package]]
name = "sphinxcontrib-qthelp"
version = "2.0.0"
source = { registry = "https://pypi.org/simple" }
sdist = { url = "https://files.pythonhosted.org/packages/68/bc/9104308fc285eb3e0b31b67688235db556cd5b0ef31d96f30e45f2e51cae/sphinxcontrib_qthelp-2.0.0.tar.gz", hash = "sha256:4fe7d0ac8fc171045be623aba3e2a8f613f8682731f9153bb2e40ece16b9bbab", size = 17165, upload-time = "2024-07-29T01:09:56.435Z" }
wheels = [
    { url = "https://files.pythonhosted.org/packages/27/83/859ecdd180cacc13b1f7e857abf8582a64552ea7a061057a6c716e790fce/sphinxcontrib_qthelp-2.0.0-py3-none-any.whl", hash = "sha256:b18a828cdba941ccd6ee8445dbe72ffa3ef8cbe7505d8cd1fa0d42d3f2d5f3eb", size = 88743, upload-time = "2024-07-29T01:09:54.885Z" },
]

[[package]]
name = "sphinxcontrib-serializinghtml"
version = "2.0.0"
source = { registry = "https://pypi.org/simple" }
sdist = { url = "https://files.pythonhosted.org/packages/3b/44/6716b257b0aa6bfd51a1b31665d1c205fb12cb5ad56de752dfa15657de2f/sphinxcontrib_serializinghtml-2.0.0.tar.gz", hash = "sha256:e9d912827f872c029017a53f0ef2180b327c3f7fd23c87229f7a8e8b70031d4d", size = 16080, upload-time = "2024-07-29T01:10:09.332Z" }
wheels = [
    { url = "https://files.pythonhosted.org/packages/52/a7/d2782e4e3f77c8450f727ba74a8f12756d5ba823d81b941f1b04da9d033a/sphinxcontrib_serializinghtml-2.0.0-py3-none-any.whl", hash = "sha256:6e2cb0eef194e10c27ec0023bfeb25badbbb5868244cf5bc5bdc04e4464bf331", size = 92072, upload-time = "2024-07-29T01:10:08.203Z" },
]

[[package]]
name = "twine"
version = "6.1.0"
source = { registry = "https://pypi.org/simple" }
dependencies = [
    { name = "id" },
    { name = "keyring", marker = "platform_machine != 'ppc64le' and platform_machine != 's390x'" },
    { name = "packaging" },
    { name = "readme-renderer" },
    { name = "requests" },
    { name = "requests-toolbelt" },
    { name = "rfc3986" },
    { name = "rich" },
    { name = "urllib3" },
]
sdist = { url = "https://files.pythonhosted.org/packages/c8/a2/6df94fc5c8e2170d21d7134a565c3a8fb84f9797c1dd65a5976aaf714418/twine-6.1.0.tar.gz", hash = "sha256:be324f6272eff91d07ee93f251edf232fc647935dd585ac003539b42404a8dbd", size = 168404, upload-time = "2025-01-21T18:45:26.758Z" }
wheels = [
    { url = "https://files.pythonhosted.org/packages/7c/b6/74e927715a285743351233f33ea3c684528a0d374d2e43ff9ce9585b73fe/twine-6.1.0-py3-none-any.whl", hash = "sha256:a47f973caf122930bf0fbbf17f80b83bc1602c9ce393c7845f289a3001dc5384", size = 40791, upload-time = "2025-01-21T18:45:24.584Z" },
]

[[package]]
name = "types-pyyaml"
version = "6.0.12.20250516"
source = { registry = "https://pypi.org/simple" }
sdist = { url = "https://files.pythonhosted.org/packages/4e/22/59e2aeb48ceeee1f7cd4537db9568df80d62bdb44a7f9e743502ea8aab9c/types_pyyaml-6.0.12.20250516.tar.gz", hash = "sha256:9f21a70216fc0fa1b216a8176db5f9e0af6eb35d2f2932acb87689d03a5bf6ba", size = 17378, upload-time = "2025-05-16T03:08:04.897Z" }
wheels = [
    { url = "https://files.pythonhosted.org/packages/99/5f/e0af6f7f6a260d9af67e1db4f54d732abad514252a7a378a6c4d17dd1036/types_pyyaml-6.0.12.20250516-py3-none-any.whl", hash = "sha256:8478208feaeb53a34cb5d970c56a7cd76b72659442e733e268a94dc72b2d0530", size = 20312, upload-time = "2025-05-16T03:08:04.019Z" },
]

[[package]]
name = "typing-extensions"
version = "4.14.1"
source = { registry = "https://pypi.org/simple" }
sdist = { url = "https://files.pythonhosted.org/packages/98/5a/da40306b885cc8c09109dc2e1abd358d5684b1425678151cdaed4731c822/typing_extensions-4.14.1.tar.gz", hash = "sha256:38b39f4aeeab64884ce9f74c94263ef78f3c22467c8724005483154c26648d36", size = 107673, upload-time = "2025-07-04T13:28:34.16Z" }
wheels = [
    { url = "https://files.pythonhosted.org/packages/b5/00/d631e67a838026495268c2f6884f3711a15a9a2a96cd244fdaea53b823fb/typing_extensions-4.14.1-py3-none-any.whl", hash = "sha256:d1e1e3b58374dc93031d6eda2420a48ea44a36c2b4766a4fdeb3710755731d76", size = 43906, upload-time = "2025-07-04T13:28:32.743Z" },
]

[[package]]
name = "typing-inspection"
version = "0.4.1"
source = { registry = "https://pypi.org/simple" }
dependencies = [
    { name = "typing-extensions" },
]
sdist = { url = "https://files.pythonhosted.org/packages/f8/b1/0c11f5058406b3af7609f121aaa6b609744687f1d158b3c3a5bf4cc94238/typing_inspection-0.4.1.tar.gz", hash = "sha256:6ae134cc0203c33377d43188d4064e9b357dba58cff3185f22924610e70a9d28", size = 75726, upload-time = "2025-05-21T18:55:23.885Z" }
wheels = [
    { url = "https://files.pythonhosted.org/packages/17/69/cd203477f944c353c31bade965f880aa1061fd6bf05ded0726ca845b6ff7/typing_inspection-0.4.1-py3-none-any.whl", hash = "sha256:389055682238f53b04f7badcb49b989835495a96700ced5dab2d8feae4b26f51", size = 14552, upload-time = "2025-05-21T18:55:22.152Z" },
]

[[package]]
name = "uc-micro-py"
version = "1.0.3"
source = { registry = "https://pypi.org/simple" }
sdist = { url = "https://files.pythonhosted.org/packages/91/7a/146a99696aee0609e3712f2b44c6274566bc368dfe8375191278045186b8/uc-micro-py-1.0.3.tar.gz", hash = "sha256:d321b92cff673ec58027c04015fcaa8bb1e005478643ff4a500882eaab88c48a", size = 6043, upload-time = "2024-02-09T16:52:01.654Z" }
wheels = [
    { url = "https://files.pythonhosted.org/packages/37/87/1f677586e8ac487e29672e4b17455758fce261de06a0d086167bb760361a/uc_micro_py-1.0.3-py3-none-any.whl", hash = "sha256:db1dffff340817673d7b466ec86114a9dc0e9d4d9b5ba229d9d60e5c12600cd5", size = 6229, upload-time = "2024-02-09T16:52:00.371Z" },
]

[[package]]
name = "urllib3"
version = "2.5.0"
source = { registry = "https://pypi.org/simple" }
sdist = { url = "https://files.pythonhosted.org/packages/15/22/9ee70a2574a4f4599c47dd506532914ce044817c7752a79b6a51286319bc/urllib3-2.5.0.tar.gz", hash = "sha256:3fc47733c7e419d4bc3f6b3dc2b4f890bb743906a30d56ba4a5bfa4bbff92760", size = 393185, upload-time = "2025-06-18T14:07:41.644Z" }
wheels = [
    { url = "https://files.pythonhosted.org/packages/a7/c2/fe1e52489ae3122415c51f387e221dd0773709bad6c6cdaa599e8a2c5185/urllib3-2.5.0-py3-none-any.whl", hash = "sha256:e6b01673c0fa6a13e374b50871808eb3bf7046c4b125b216f6bf1cc604cff0dc", size = 129795, upload-time = "2025-06-18T14:07:40.39Z" },
]

[[package]]
name = "virtualenv"
version = "20.32.0"
source = { registry = "https://pypi.org/simple" }
dependencies = [
    { name = "distlib" },
    { name = "filelock" },
    { name = "platformdirs" },
]
sdist = { url = "https://files.pythonhosted.org/packages/a9/96/0834f30fa08dca3738614e6a9d42752b6420ee94e58971d702118f7cfd30/virtualenv-20.32.0.tar.gz", hash = "sha256:886bf75cadfdc964674e6e33eb74d787dff31ca314ceace03ca5810620f4ecf0", size = 6076970, upload-time = "2025-07-21T04:09:50.985Z" }
wheels = [
    { url = "https://files.pythonhosted.org/packages/5c/c6/f8f28009920a736d0df434b52e9feebfb4d702ba942f15338cb4a83eafc1/virtualenv-20.32.0-py3-none-any.whl", hash = "sha256:2c310aecb62e5aa1b06103ed7c2977b81e042695de2697d01017ff0f1034af56", size = 6057761, upload-time = "2025-07-21T04:09:48.059Z" },
]

[[package]]
name = "win32-setctime"
version = "1.2.0"
source = { registry = "https://pypi.org/simple" }
sdist = { url = "https://files.pythonhosted.org/packages/b3/8f/705086c9d734d3b663af0e9bb3d4de6578d08f46b1b101c2442fd9aecaa2/win32_setctime-1.2.0.tar.gz", hash = "sha256:ae1fdf948f5640aae05c511ade119313fb6a30d7eabe25fef9764dca5873c4c0", size = 4867, upload-time = "2024-12-07T15:28:28.314Z" }
wheels = [
    { url = "https://files.pythonhosted.org/packages/e1/07/c6fe3ad3e685340704d314d765b7912993bcb8dc198f0e7a89382d37974b/win32_setctime-1.2.0-py3-none-any.whl", hash = "sha256:95d644c4e708aba81dc3704a116d8cbc974d70b3bdb8be1d150e36be6e9d1390", size = 4083, upload-time = "2024-12-07T15:28:26.465Z" },
]

[[package]]
name = "yarl"
version = "1.20.1"
source = { registry = "https://pypi.org/simple" }
dependencies = [
    { name = "idna" },
    { name = "multidict" },
    { name = "propcache" },
]
sdist = { url = "https://files.pythonhosted.org/packages/3c/fb/efaa23fa4e45537b827620f04cf8f3cd658b76642205162e072703a5b963/yarl-1.20.1.tar.gz", hash = "sha256:d017a4997ee50c91fd5466cef416231bb82177b93b029906cefc542ce14c35ac", size = 186428, upload-time = "2025-06-10T00:46:09.923Z" }
wheels = [
    { url = "https://files.pythonhosted.org/packages/5f/9a/cb7fad7d73c69f296eda6815e4a2c7ed53fc70c2f136479a91c8e5fbdb6d/yarl-1.20.1-cp312-cp312-macosx_10_13_universal2.whl", hash = "sha256:bdcc4cd244e58593a4379fe60fdee5ac0331f8eb70320a24d591a3be197b94a9", size = 133667, upload-time = "2025-06-10T00:43:44.369Z" },
    { url = "https://files.pythonhosted.org/packages/67/38/688577a1cb1e656e3971fb66a3492501c5a5df56d99722e57c98249e5b8a/yarl-1.20.1-cp312-cp312-macosx_10_13_x86_64.whl", hash = "sha256:b29a2c385a5f5b9c7d9347e5812b6f7ab267193c62d282a540b4fc528c8a9d2a", size = 91025, upload-time = "2025-06-10T00:43:46.295Z" },
    { url = "https://files.pythonhosted.org/packages/50/ec/72991ae51febeb11a42813fc259f0d4c8e0507f2b74b5514618d8b640365/yarl-1.20.1-cp312-cp312-macosx_11_0_arm64.whl", hash = "sha256:1112ae8154186dfe2de4732197f59c05a83dc814849a5ced892b708033f40dc2", size = 89709, upload-time = "2025-06-10T00:43:48.22Z" },
    { url = "https://files.pythonhosted.org/packages/99/da/4d798025490e89426e9f976702e5f9482005c548c579bdae792a4c37769e/yarl-1.20.1-cp312-cp312-manylinux_2_17_aarch64.manylinux2014_aarch64.whl", hash = "sha256:90bbd29c4fe234233f7fa2b9b121fb63c321830e5d05b45153a2ca68f7d310ee", size = 352287, upload-time = "2025-06-10T00:43:49.924Z" },
    { url = "https://files.pythonhosted.org/packages/1a/26/54a15c6a567aac1c61b18aa0f4b8aa2e285a52d547d1be8bf48abe2b3991/yarl-1.20.1-cp312-cp312-manylinux_2_17_armv7l.manylinux2014_armv7l.manylinux_2_31_armv7l.whl", hash = "sha256:680e19c7ce3710ac4cd964e90dad99bf9b5029372ba0c7cbfcd55e54d90ea819", size = 345429, upload-time = "2025-06-10T00:43:51.7Z" },
    { url = "https://files.pythonhosted.org/packages/d6/95/9dcf2386cb875b234353b93ec43e40219e14900e046bf6ac118f94b1e353/yarl-1.20.1-cp312-cp312-manylinux_2_17_ppc64le.manylinux2014_ppc64le.whl", hash = "sha256:4a979218c1fdb4246a05efc2cc23859d47c89af463a90b99b7c56094daf25a16", size = 365429, upload-time = "2025-06-10T00:43:53.494Z" },
    { url = "https://files.pythonhosted.org/packages/91/b2/33a8750f6a4bc224242a635f5f2cff6d6ad5ba651f6edcccf721992c21a0/yarl-1.20.1-cp312-cp312-manylinux_2_17_s390x.manylinux2014_s390x.whl", hash = "sha256:255b468adf57b4a7b65d8aad5b5138dce6a0752c139965711bdcb81bc370e1b6", size = 363862, upload-time = "2025-06-10T00:43:55.766Z" },
    { url = "https://files.pythonhosted.org/packages/98/28/3ab7acc5b51f4434b181b0cee8f1f4b77a65919700a355fb3617f9488874/yarl-1.20.1-cp312-cp312-manylinux_2_17_x86_64.manylinux2014_x86_64.whl", hash = "sha256:a97d67108e79cfe22e2b430d80d7571ae57d19f17cda8bb967057ca8a7bf5bfd", size = 355616, upload-time = "2025-06-10T00:43:58.056Z" },
    { url = "https://files.pythonhosted.org/packages/36/a3/f666894aa947a371724ec7cd2e5daa78ee8a777b21509b4252dd7bd15e29/yarl-1.20.1-cp312-cp312-manylinux_2_5_i686.manylinux1_i686.manylinux_2_17_i686.manylinux2014_i686.whl", hash = "sha256:8570d998db4ddbfb9a590b185a0a33dbf8aafb831d07a5257b4ec9948df9cb0a", size = 339954, upload-time = "2025-06-10T00:43:59.773Z" },
    { url = "https://files.pythonhosted.org/packages/f1/81/5f466427e09773c04219d3450d7a1256138a010b6c9f0af2d48565e9ad13/yarl-1.20.1-cp312-cp312-musllinux_1_2_aarch64.whl", hash = "sha256:97c75596019baae7c71ccf1d8cc4738bc08134060d0adfcbe5642f778d1dca38", size = 365575, upload-time = "2025-06-10T00:44:02.051Z" },
    { url = "https://files.pythonhosted.org/packages/2e/e3/e4b0ad8403e97e6c9972dd587388940a032f030ebec196ab81a3b8e94d31/yarl-1.20.1-cp312-cp312-musllinux_1_2_armv7l.whl", hash = "sha256:1c48912653e63aef91ff988c5432832692ac5a1d8f0fb8a33091520b5bbe19ef", size = 365061, upload-time = "2025-06-10T00:44:04.196Z" },
    { url = "https://files.pythonhosted.org/packages/ac/99/b8a142e79eb86c926f9f06452eb13ecb1bb5713bd01dc0038faf5452e544/yarl-1.20.1-cp312-cp312-musllinux_1_2_i686.whl", hash = "sha256:4c3ae28f3ae1563c50f3d37f064ddb1511ecc1d5584e88c6b7c63cf7702a6d5f", size = 364142, upload-time = "2025-06-10T00:44:06.527Z" },
    { url = "https://files.pythonhosted.org/packages/34/f2/08ed34a4a506d82a1a3e5bab99ccd930a040f9b6449e9fd050320e45845c/yarl-1.20.1-cp312-cp312-musllinux_1_2_ppc64le.whl", hash = "sha256:c5e9642f27036283550f5f57dc6156c51084b458570b9d0d96100c8bebb186a8", size = 381894, upload-time = "2025-06-10T00:44:08.379Z" },
    { url = "https://files.pythonhosted.org/packages/92/f8/9a3fbf0968eac704f681726eff595dce9b49c8a25cd92bf83df209668285/yarl-1.20.1-cp312-cp312-musllinux_1_2_s390x.whl", hash = "sha256:2c26b0c49220d5799f7b22c6838409ee9bc58ee5c95361a4d7831f03cc225b5a", size = 383378, upload-time = "2025-06-10T00:44:10.51Z" },
    { url = "https://files.pythonhosted.org/packages/af/85/9363f77bdfa1e4d690957cd39d192c4cacd1c58965df0470a4905253b54f/yarl-1.20.1-cp312-cp312-musllinux_1_2_x86_64.whl", hash = "sha256:564ab3d517e3d01c408c67f2e5247aad4019dcf1969982aba3974b4093279004", size = 374069, upload-time = "2025-06-10T00:44:12.834Z" },
    { url = "https://files.pythonhosted.org/packages/35/99/9918c8739ba271dcd935400cff8b32e3cd319eaf02fcd023d5dcd487a7c8/yarl-1.20.1-cp312-cp312-win32.whl", hash = "sha256:daea0d313868da1cf2fac6b2d3a25c6e3a9e879483244be38c8e6a41f1d876a5", size = 81249, upload-time = "2025-06-10T00:44:14.731Z" },
    { url = "https://files.pythonhosted.org/packages/eb/83/5d9092950565481b413b31a23e75dd3418ff0a277d6e0abf3729d4d1ce25/yarl-1.20.1-cp312-cp312-win_amd64.whl", hash = "sha256:48ea7d7f9be0487339828a4de0360d7ce0efc06524a48e1810f945c45b813698", size = 86710, upload-time = "2025-06-10T00:44:16.716Z" },
    { url = "https://files.pythonhosted.org/packages/8a/e1/2411b6d7f769a07687acee88a062af5833cf1966b7266f3d8dfb3d3dc7d3/yarl-1.20.1-cp313-cp313-macosx_10_13_universal2.whl", hash = "sha256:0b5ff0fbb7c9f1b1b5ab53330acbfc5247893069e7716840c8e7d5bb7355038a", size = 131811, upload-time = "2025-06-10T00:44:18.933Z" },
    { url = "https://files.pythonhosted.org/packages/b2/27/584394e1cb76fb771371770eccad35de400e7b434ce3142c2dd27392c968/yarl-1.20.1-cp313-cp313-macosx_10_13_x86_64.whl", hash = "sha256:14f326acd845c2b2e2eb38fb1346c94f7f3b01a4f5c788f8144f9b630bfff9a3", size = 90078, upload-time = "2025-06-10T00:44:20.635Z" },
    { url = "https://files.pythonhosted.org/packages/bf/9a/3246ae92d4049099f52d9b0fe3486e3b500e29b7ea872d0f152966fc209d/yarl-1.20.1-cp313-cp313-macosx_11_0_arm64.whl", hash = "sha256:f60e4ad5db23f0b96e49c018596707c3ae89f5d0bd97f0ad3684bcbad899f1e7", size = 88748, upload-time = "2025-06-10T00:44:22.34Z" },
    { url = "https://files.pythonhosted.org/packages/a3/25/35afe384e31115a1a801fbcf84012d7a066d89035befae7c5d4284df1e03/yarl-1.20.1-cp313-cp313-manylinux_2_17_aarch64.manylinux2014_aarch64.whl", hash = "sha256:49bdd1b8e00ce57e68ba51916e4bb04461746e794e7c4d4bbc42ba2f18297691", size = 349595, upload-time = "2025-06-10T00:44:24.314Z" },
    { url = "https://files.pythonhosted.org/packages/28/2d/8aca6cb2cabc8f12efcb82749b9cefecbccfc7b0384e56cd71058ccee433/yarl-1.20.1-cp313-cp313-manylinux_2_17_armv7l.manylinux2014_armv7l.manylinux_2_31_armv7l.whl", hash = "sha256:66252d780b45189975abfed839616e8fd2dbacbdc262105ad7742c6ae58f3e31", size = 342616, upload-time = "2025-06-10T00:44:26.167Z" },
    { url = "https://files.pythonhosted.org/packages/0b/e9/1312633d16b31acf0098d30440ca855e3492d66623dafb8e25b03d00c3da/yarl-1.20.1-cp313-cp313-manylinux_2_17_ppc64le.manylinux2014_ppc64le.whl", hash = "sha256:59174e7332f5d153d8f7452a102b103e2e74035ad085f404df2e40e663a22b28", size = 361324, upload-time = "2025-06-10T00:44:27.915Z" },
    { url = "https://files.pythonhosted.org/packages/bc/a0/688cc99463f12f7669eec7c8acc71ef56a1521b99eab7cd3abb75af887b0/yarl-1.20.1-cp313-cp313-manylinux_2_17_s390x.manylinux2014_s390x.whl", hash = "sha256:e3968ec7d92a0c0f9ac34d5ecfd03869ec0cab0697c91a45db3fbbd95fe1b653", size = 359676, upload-time = "2025-06-10T00:44:30.041Z" },
    { url = "https://files.pythonhosted.org/packages/af/44/46407d7f7a56e9a85a4c207724c9f2c545c060380718eea9088f222ba697/yarl-1.20.1-cp313-cp313-manylinux_2_17_x86_64.manylinux2014_x86_64.whl", hash = "sha256:d1a4fbb50e14396ba3d375f68bfe02215d8e7bc3ec49da8341fe3157f59d2ff5", size = 352614, upload-time = "2025-06-10T00:44:32.171Z" },
    { url = "https://files.pythonhosted.org/packages/b1/91/31163295e82b8d5485d31d9cf7754d973d41915cadce070491778d9c9825/yarl-1.20.1-cp313-cp313-manylinux_2_5_i686.manylinux1_i686.manylinux_2_17_i686.manylinux2014_i686.whl", hash = "sha256:11a62c839c3a8eac2410e951301309426f368388ff2f33799052787035793b02", size = 336766, upload-time = "2025-06-10T00:44:34.494Z" },
    { url = "https://files.pythonhosted.org/packages/b4/8e/c41a5bc482121f51c083c4c2bcd16b9e01e1cf8729e380273a952513a21f/yarl-1.20.1-cp313-cp313-musllinux_1_2_aarch64.whl", hash = "sha256:041eaa14f73ff5a8986b4388ac6bb43a77f2ea09bf1913df7a35d4646db69e53", size = 364615, upload-time = "2025-06-10T00:44:36.856Z" },
    { url = "https://files.pythonhosted.org/packages/e3/5b/61a3b054238d33d70ea06ebba7e58597891b71c699e247df35cc984ab393/yarl-1.20.1-cp313-cp313-musllinux_1_2_armv7l.whl", hash = "sha256:377fae2fef158e8fd9d60b4c8751387b8d1fb121d3d0b8e9b0be07d1b41e83dc", size = 360982, upload-time = "2025-06-10T00:44:39.141Z" },
    { url = "https://files.pythonhosted.org/packages/df/a3/6a72fb83f8d478cb201d14927bc8040af901811a88e0ff2da7842dd0ed19/yarl-1.20.1-cp313-cp313-musllinux_1_2_i686.whl", hash = "sha256:1c92f4390e407513f619d49319023664643d3339bd5e5a56a3bebe01bc67ec04", size = 369792, upload-time = "2025-06-10T00:44:40.934Z" },
    { url = "https://files.pythonhosted.org/packages/7c/af/4cc3c36dfc7c077f8dedb561eb21f69e1e9f2456b91b593882b0b18c19dc/yarl-1.20.1-cp313-cp313-musllinux_1_2_ppc64le.whl", hash = "sha256:d25ddcf954df1754ab0f86bb696af765c5bfaba39b74095f27eececa049ef9a4", size = 382049, upload-time = "2025-06-10T00:44:42.854Z" },
    { url = "https://files.pythonhosted.org/packages/19/3a/e54e2c4752160115183a66dc9ee75a153f81f3ab2ba4bf79c3c53b33de34/yarl-1.20.1-cp313-cp313-musllinux_1_2_s390x.whl", hash = "sha256:909313577e9619dcff8c31a0ea2aa0a2a828341d92673015456b3ae492e7317b", size = 384774, upload-time = "2025-06-10T00:44:45.275Z" },
    { url = "https://files.pythonhosted.org/packages/9c/20/200ae86dabfca89060ec6447649f219b4cbd94531e425e50d57e5f5ac330/yarl-1.20.1-cp313-cp313-musllinux_1_2_x86_64.whl", hash = "sha256:793fd0580cb9664548c6b83c63b43c477212c0260891ddf86809e1c06c8b08f1", size = 374252, upload-time = "2025-06-10T00:44:47.31Z" },
    { url = "https://files.pythonhosted.org/packages/83/75/11ee332f2f516b3d094e89448da73d557687f7d137d5a0f48c40ff211487/yarl-1.20.1-cp313-cp313-win32.whl", hash = "sha256:468f6e40285de5a5b3c44981ca3a319a4b208ccc07d526b20b12aeedcfa654b7", size = 81198, upload-time = "2025-06-10T00:44:49.164Z" },
    { url = "https://files.pythonhosted.org/packages/ba/ba/39b1ecbf51620b40ab402b0fc817f0ff750f6d92712b44689c2c215be89d/yarl-1.20.1-cp313-cp313-win_amd64.whl", hash = "sha256:495b4ef2fea40596bfc0affe3837411d6aa3371abcf31aac0ccc4bdd64d4ef5c", size = 86346, upload-time = "2025-06-10T00:44:51.182Z" },
    { url = "https://files.pythonhosted.org/packages/43/c7/669c52519dca4c95153c8ad96dd123c79f354a376346b198f438e56ffeb4/yarl-1.20.1-cp313-cp313t-macosx_10_13_universal2.whl", hash = "sha256:f60233b98423aab21d249a30eb27c389c14929f47be8430efa7dbd91493a729d", size = 138826, upload-time = "2025-06-10T00:44:52.883Z" },
    { url = "https://files.pythonhosted.org/packages/6a/42/fc0053719b44f6ad04a75d7f05e0e9674d45ef62f2d9ad2c1163e5c05827/yarl-1.20.1-cp313-cp313t-macosx_10_13_x86_64.whl", hash = "sha256:6f3eff4cc3f03d650d8755c6eefc844edde99d641d0dcf4da3ab27141a5f8ddf", size = 93217, upload-time = "2025-06-10T00:44:54.658Z" },
    { url = "https://files.pythonhosted.org/packages/4f/7f/fa59c4c27e2a076bba0d959386e26eba77eb52ea4a0aac48e3515c186b4c/yarl-1.20.1-cp313-cp313t-macosx_11_0_arm64.whl", hash = "sha256:69ff8439d8ba832d6bed88af2c2b3445977eba9a4588b787b32945871c2444e3", size = 92700, upload-time = "2025-06-10T00:44:56.784Z" },
    { url = "https://files.pythonhosted.org/packages/2f/d4/062b2f48e7c93481e88eff97a6312dca15ea200e959f23e96d8ab898c5b8/yarl-1.20.1-cp313-cp313t-manylinux_2_17_aarch64.manylinux2014_aarch64.whl", hash = "sha256:3cf34efa60eb81dd2645a2e13e00bb98b76c35ab5061a3989c7a70f78c85006d", size = 347644, upload-time = "2025-06-10T00:44:59.071Z" },
    { url = "https://files.pythonhosted.org/packages/89/47/78b7f40d13c8f62b499cc702fdf69e090455518ae544c00a3bf4afc9fc77/yarl-1.20.1-cp313-cp313t-manylinux_2_17_armv7l.manylinux2014_armv7l.manylinux_2_31_armv7l.whl", hash = "sha256:8e0fe9364ad0fddab2688ce72cb7a8e61ea42eff3c7caeeb83874a5d479c896c", size = 323452, upload-time = "2025-06-10T00:45:01.605Z" },
    { url = "https://files.pythonhosted.org/packages/eb/2b/490d3b2dc66f52987d4ee0d3090a147ea67732ce6b4d61e362c1846d0d32/yarl-1.20.1-cp313-cp313t-manylinux_2_17_ppc64le.manylinux2014_ppc64le.whl", hash = "sha256:8f64fbf81878ba914562c672024089e3401974a39767747691c65080a67b18c1", size = 346378, upload-time = "2025-06-10T00:45:03.946Z" },
    { url = "https://files.pythonhosted.org/packages/66/ad/775da9c8a94ce925d1537f939a4f17d782efef1f973039d821cbe4bcc211/yarl-1.20.1-cp313-cp313t-manylinux_2_17_s390x.manylinux2014_s390x.whl", hash = "sha256:f6342d643bf9a1de97e512e45e4b9560a043347e779a173250824f8b254bd5ce", size = 353261, upload-time = "2025-06-10T00:45:05.992Z" },
    { url = "https://files.pythonhosted.org/packages/4b/23/0ed0922b47a4f5c6eb9065d5ff1e459747226ddce5c6a4c111e728c9f701/yarl-1.20.1-cp313-cp313t-manylinux_2_17_x86_64.manylinux2014_x86_64.whl", hash = "sha256:56dac5f452ed25eef0f6e3c6a066c6ab68971d96a9fb441791cad0efba6140d3", size = 335987, upload-time = "2025-06-10T00:45:08.227Z" },
    { url = "https://files.pythonhosted.org/packages/3e/49/bc728a7fe7d0e9336e2b78f0958a2d6b288ba89f25a1762407a222bf53c3/yarl-1.20.1-cp313-cp313t-manylinux_2_5_i686.manylinux1_i686.manylinux_2_17_i686.manylinux2014_i686.whl", hash = "sha256:c7d7f497126d65e2cad8dc5f97d34c27b19199b6414a40cb36b52f41b79014be", size = 329361, upload-time = "2025-06-10T00:45:10.11Z" },
    { url = "https://files.pythonhosted.org/packages/93/8f/b811b9d1f617c83c907e7082a76e2b92b655400e61730cd61a1f67178393/yarl-1.20.1-cp313-cp313t-musllinux_1_2_aarch64.whl", hash = "sha256:67e708dfb8e78d8a19169818eeb5c7a80717562de9051bf2413aca8e3696bf16", size = 346460, upload-time = "2025-06-10T00:45:12.055Z" },
    { url = "https://files.pythonhosted.org/packages/70/fd/af94f04f275f95da2c3b8b5e1d49e3e79f1ed8b6ceb0f1664cbd902773ff/yarl-1.20.1-cp313-cp313t-musllinux_1_2_armv7l.whl", hash = "sha256:595c07bc79af2494365cc96ddeb772f76272364ef7c80fb892ef9d0649586513", size = 334486, upload-time = "2025-06-10T00:45:13.995Z" },
    { url = "https://files.pythonhosted.org/packages/84/65/04c62e82704e7dd0a9b3f61dbaa8447f8507655fd16c51da0637b39b2910/yarl-1.20.1-cp313-cp313t-musllinux_1_2_i686.whl", hash = "sha256:7bdd2f80f4a7df852ab9ab49484a4dee8030023aa536df41f2d922fd57bf023f", size = 342219, upload-time = "2025-06-10T00:45:16.479Z" },
    { url = "https://files.pythonhosted.org/packages/91/95/459ca62eb958381b342d94ab9a4b6aec1ddec1f7057c487e926f03c06d30/yarl-1.20.1-cp313-cp313t-musllinux_1_2_ppc64le.whl", hash = "sha256:c03bfebc4ae8d862f853a9757199677ab74ec25424d0ebd68a0027e9c639a390", size = 350693, upload-time = "2025-06-10T00:45:18.399Z" },
    { url = "https://files.pythonhosted.org/packages/a6/00/d393e82dd955ad20617abc546a8f1aee40534d599ff555ea053d0ec9bf03/yarl-1.20.1-cp313-cp313t-musllinux_1_2_s390x.whl", hash = "sha256:344d1103e9c1523f32a5ed704d576172d2cabed3122ea90b1d4e11fe17c66458", size = 355803, upload-time = "2025-06-10T00:45:20.677Z" },
    { url = "https://files.pythonhosted.org/packages/9e/ed/c5fb04869b99b717985e244fd93029c7a8e8febdfcffa06093e32d7d44e7/yarl-1.20.1-cp313-cp313t-musllinux_1_2_x86_64.whl", hash = "sha256:88cab98aa4e13e1ade8c141daeedd300a4603b7132819c484841bb7af3edce9e", size = 341709, upload-time = "2025-06-10T00:45:23.221Z" },
    { url = "https://files.pythonhosted.org/packages/24/fd/725b8e73ac2a50e78a4534ac43c6addf5c1c2d65380dd48a9169cc6739a9/yarl-1.20.1-cp313-cp313t-win32.whl", hash = "sha256:b121ff6a7cbd4abc28985b6028235491941b9fe8fe226e6fdc539c977ea1739d", size = 86591, upload-time = "2025-06-10T00:45:25.793Z" },
    { url = "https://files.pythonhosted.org/packages/94/c3/b2e9f38bc3e11191981d57ea08cab2166e74ea770024a646617c9cddd9f6/yarl-1.20.1-cp313-cp313t-win_amd64.whl", hash = "sha256:541d050a355bbbc27e55d906bc91cb6fe42f96c01413dd0f4ed5a5240513874f", size = 93003, upload-time = "2025-06-10T00:45:27.752Z" },
    { url = "https://files.pythonhosted.org/packages/b4/2d/2345fce04cfd4bee161bf1e7d9cdc702e3e16109021035dbb24db654a622/yarl-1.20.1-py3-none-any.whl", hash = "sha256:83b8eb083fe4683c6115795d9fc1cfaf2cbbefb19b3a1cb68f6527460f483a77", size = 46542, upload-time = "2025-06-10T00:46:07.521Z" },
]<|MERGE_RESOLUTION|>--- conflicted
+++ resolved
@@ -292,11 +292,7 @@
 
 [[package]]
 name = "circuit-synth"
-<<<<<<< HEAD
-version = "0.2.1"
-=======
 version = "0.2.2"
->>>>>>> f0b51a4c
 source = { editable = "." }
 dependencies = [
     { name = "aiofiles" },
