--- conflicted
+++ resolved
@@ -102,7 +102,6 @@
 orchestrator → (coordinate testing, documentation, integration)
 ```
 
-<<<<<<< HEAD
 ## Repository Structure
 
 ### CRITICAL: Two Circuit-Synth Repositories
@@ -135,7 +134,7 @@
 - **Private repo**: Reference as "private Circuit_Synth2 repo" or "closed source repo"
 - **Open source repo**: Reference as "open source circuit-synth repo" or "submodule repo"
 - **Default assumption**: Unless specified otherwise, all work should be done in the **open source repo**
-=======
+
 ## Annotation System
 
 The circuit-synth repository includes a comprehensive annotation system that enables automatic and manual documentation of Python-generated circuit designs. This system provides seamless integration between Python code documentation and KiCad schematic annotations.
@@ -345,5 +344,4 @@
 3. **Layer Management**: Annotations are placed on appropriate schematic layers
 4. **UUID Tracking**: Each annotation receives a unique identifier for updates
 
-This implementation provides a complete end-to-end solution for documenting Python-generated circuit designs with both automatic and manual annotation capabilities.
->>>>>>> 623bbe2b
+This implementation provides a complete end-to-end solution for documenting Python-generated circuit designs with both automatic and manual annotation capabilities.