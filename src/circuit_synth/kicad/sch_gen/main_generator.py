--- conflicted
+++ resolved
@@ -636,13 +636,7 @@
         root_uuid = str(uuid.uuid4())  # UUID for root schematic (project_name.kicad_sch)
         hierarchical_path = [root_uuid]  # Top circuit gets just root level path
 
-<<<<<<< HEAD
-        logger.debug(f"Cover sheet created with UUIDs:")
-        logger.debug(f"  - Cover sheet UUID: {cover_uuid}")
-        logger.debug(f"  - Sheet symbol UUID: {sheet_uuid}")
-=======
         logger.info(f"Root schematic UUID: {root_uuid}")
->>>>>>> 0141cfc0
 
         # 6) Generate .kicad_sch for each circuit
         # Store sheet writers for all circuits  
@@ -671,23 +665,11 @@
         # shared_ref_manager.enable_reassignment_mode()
         logger.debug("Reference manager will preserve all pre-assigned references")
 
-<<<<<<< HEAD
-        # First, generate the main circuit with the full hierarchical path
-        # Build hierarchical path: [cover_uuid, sheet_uuid]
-        hierarchical_path = [cover_uuid, sheet_uuid]
-
-        logger.debug(f"=== BUILDING MAIN CIRCUIT HIERARCHY ===")
-        logger.debug(f"  Cover UUID: {cover_uuid}")
-        logger.debug(f"  Sheet symbol UUID (in cover): {sheet_uuid}")
-        logger.debug(f"  Main circuit name: {top_name}")
-        logger.debug(f"  Hierarchical path: {hierarchical_path}")
-=======
         # Generate the main circuit directly on root schematic
         logger.info(f"=== BUILDING ROOT CIRCUIT ===")
         logger.info(f"  Root UUID: {root_uuid}")
         logger.info(f"  Main circuit name: {top_name}")
         logger.info(f"  Hierarchical path: {hierarchical_path}")
->>>>>>> 0141cfc0
 
         main_writer = SchematicWriter(
             sub_dict[top_name],
@@ -874,11 +856,7 @@
             )
 
             # Generate the netlist using the modular service approach
-<<<<<<< HEAD
-            logger.debug(f"Using netlist service to generate hierarchical netlist...")
-=======
             logger.info(f"🔧 DEBUG: Using netlist service to generate hierarchical netlist...")
->>>>>>> 0141cfc0
             from ..netlist_service import KiCadNetlistService
             
             netlist_service = KiCadNetlistService()
