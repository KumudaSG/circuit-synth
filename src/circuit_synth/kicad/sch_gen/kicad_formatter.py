--- conflicted
+++ resolved
@@ -379,7 +379,6 @@
 
 def format_kicad_schematic(schematic_expr: Any) -> str:
     """
-<<<<<<< HEAD
     Format a KiCad schematic S-expression using the new API with Rust acceleration.
     
     This is a drop-in replacement for the old format_kicad_schematic function,
@@ -388,13 +387,11 @@
     PERFORMANCE OPTIMIZATION: Uses Rust S-expression generation when available
     for 6x performance improvement, with automatic fallback to Python.
     
-=======
     Format a KiCad schematic S-expression using the new API.
 
     This is a drop-in replacement for the old format_kicad_schematic function,
     but uses the new KiCad API's S-expression parser with proper formatting.
 
->>>>>>> 98273c50
     Args:
         schematic_expr: The S-expression data structure
 
@@ -439,7 +436,6 @@
     # Create formatter instance - time this critical step
     formatter_creation_start = time.perf_counter()
     formatter = KiCadFormatterNew()
-<<<<<<< HEAD
     formatter_creation_time = time.perf_counter() - formatter_creation_start
     logger.debug(f"🔧 PYTHON_FORMATTING: KiCadFormatterNew created in {formatter_creation_time*1000:.3f}ms")
     
@@ -465,11 +461,11 @@
         logger.info(f"⏱️  PERFORMANCE_PROJECTION: Potential time saved: {(total_time - estimated_rust_time)*1000:.2f}ms")
     
     return result
-=======
+    # Create formatter instance
+    formatter = KiCadFormatterNew()
 
     # Format the expression with proper multi-line formatting
     return formatter.format(schematic_expr)
->>>>>>> 98273c50
 
 
 # For backward compatibility, also export the parser
