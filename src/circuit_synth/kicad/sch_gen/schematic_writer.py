# -*- coding: utf-8 -*-
#
# schematic_writer.py
#
# KiCad API Phase 2 Integration - Direct usage of KiCad API
# This version replaces custom placement and reference management with the KiCad API
#
# Writes a .kicad_sch file from in-memory circuit data using the new KiCad API
#

import logging
import datetime
import math
import os
import time
import uuid as uuid_module
from typing import List, Dict, Optional, Tuple
from pathlib import Path

# Configure logging for this module
logging.basicConfig(level=logging.INFO, format='%(asctime)s - %(levelname)s - %(name)s - %(message)s')

from sexpdata import Symbol, dumps

# Import from KiCad API
from circuit_synth.kicad_api.core.types import (
    Schematic, SchematicSymbol, SymbolInstance, Point, Wire, Label, LabelType,
    Junction, Sheet, SheetPin, Text, Rectangle
)
from circuit_synth.kicad_api.schematic.component_manager import ComponentManager
from circuit_synth.kicad_api.schematic.placement import PlacementEngine, PlacementStrategy
from circuit_synth.kicad_api.core.s_expression import SExpressionParser

# Import existing dependencies
from .data_structures import Circuit
from .shape_drawer import (
    rectangle_s_expr,
    polyline_s_expr,
    circle_s_expr,
    arc_s_expr
)
from .collision_manager import SHEET_MARGIN
# Use optimized symbol cache from core.component for better performance
from circuit_synth.core.component import SymbolLibCache  
from .integrated_reference_manager import IntegratedReferenceManager
from .kicad_formatter import format_kicad_schematic

# Import Rust acceleration for component generation (defensive fallback)
_RUST_COMPONENT_ACCELERATION = False
try:
    import sys
    import os
    import importlib.util
    
    # Add rust modules to path using absolute path resolution
    current_file_dir = os.path.dirname(os.path.abspath(__file__))
    rust_kicad_path = os.path.join(current_file_dir, '../../../../rust_modules/rust_kicad_integration')
    rust_kicad_path = os.path.abspath(rust_kicad_path)
    
    if rust_kicad_path not in sys.path:
        sys.path.insert(0, rust_kicad_path)
    
    import_start = time.perf_counter()
    # Use direct module loading to ensure we get the right module
    spec = importlib.util.spec_from_file_location(
        'rust_kicad_integration', 
        os.path.join(rust_kicad_path, '__init__.py')
    )
    rust_module = importlib.util.module_from_spec(spec)
    spec.loader.exec_module(rust_module)
    
    rust_generate_component_sexp = rust_module.generate_component_sexp
    is_rust_available = rust_module.is_rust_available
    import_time = time.perf_counter() - import_start
    
    if is_rust_available():
        _RUST_COMPONENT_ACCELERATION = True
        logging.getLogger(__name__).info(f"🦀 RUST_COMPONENT_ACCELERATION: ✅ ENABLED for SchematicWriter (loaded in {import_time*1000:.2f}ms)")
        logging.getLogger(__name__).info("🚀 RUST_COMPONENT_ACCELERATION: Expected 6x component generation speedup")
    else:
        logging.getLogger(__name__).info(f"🐍 RUST_COMPONENT_ACCELERATION: Rust available but not compiled (loaded in {import_time*1000:.2f}ms)")
except ImportError as e:
    logging.getLogger(__name__).info(f"🐍 RUST_COMPONENT_ACCELERATION: Not available ({e}), using Python implementation")
except Exception as e:
    logging.getLogger(__name__).warning(f"⚠️ RUST_COMPONENT_ACCELERATION: Error loading: {e}")

logger = logging.getLogger(__name__)

# TestPoint symbol rendering constants
TESTPOINT_RADIUS_SCALE_FACTOR = 0.6

def find_pin_by_identifier(pins, identifier):
    """
    Find a pin by its ID, number, or name.
    
    Args:
        pins: List of pin dictionaries from the library data
        identifier: String identifier that could be a pin_id, number, or name
        
    Returns:
        The matching pin dictionary or None if not found
    """
    # Try by pin_id
    pin = next((p for p in pins if str(p.get("pin_id")) == identifier), None)
    if pin:
        return pin
        
    # Try by pin number
    pin = next((p for p in pins if str(p.get("number")) == identifier), None)
    if pin:
        return pin
        
    # Try by pin name
    pin = next((p for p in pins if p.get("name") == identifier), None)
    if pin:
        return pin
        
    return None

def validate_arc_geometry(start, mid, end):
    """
    Validate that an arc has valid geometry.
    
    Args:
        start: [x, y] coordinates of arc start
        mid: [x, y] coordinates of arc midpoint (can be None)
        end: [x, y] coordinates of arc end
        
    Returns:
        Tuple of (is_valid, corrected_mid) where corrected_mid is calculated if needed
    """
    # Check if start and end are the same
    if start == end:
        return False, None
    
    # Check if midpoint is missing or invalid
    if mid is None or mid == [0, 0] or mid == start or mid == end:
        # Calculate a valid midpoint
        calc_mid = [(start[0] + end[0]) / 2, (start[1] + end[1]) / 2]
        
        # Calculate perpendicular offset for a reasonable arc
        dx = end[0] - start[0]
        dy = end[1] - start[1]
        length = math.sqrt(dx*dx + dy*dy)
        
        if length > 0:
            # Normalize and create perpendicular vector
            dx_norm = dx / length
            dy_norm = dy / length
            perp_x = -dy_norm * length * 0.2  # 20% offset for visible arc
            perp_y = dx_norm * length * 0.2
            
            calc_mid[0] += perp_x
            calc_mid[1] += perp_y
            
            return True, calc_mid
        else:
            return False, None
    
    # Check collinearity
    v1x = mid[0] - start[0]
    v1y = mid[1] - start[1]
    v2x = end[0] - start[0]
    v2y = end[1] - start[1]
    
    cross = v1x * v2y - v1y * v2x
    if abs(cross) < 0.001:  # Nearly collinear
        # Adjust midpoint slightly to create a valid arc
        perp_x = -v2y * 0.1
        perp_y = v2x * 0.1
        new_mid = [mid[0] + perp_x, mid[1] + perp_y]
        return True, new_mid
    
    return True, mid

class SchematicWriter:
    """
    Builds a KiCad schematic using the new KiCad API.
    This version uses ComponentManager and PlacementEngine for better integration.
    """

    def __init__(self, circuit: Circuit, circuit_dict: dict, instance_naming_map: dict,
                paper_size: str = "A4", project_name: str = None, hierarchical_path: list = None,
                reference_manager: IntegratedReferenceManager = None, draw_bounding_boxes: bool = False):
        """
        :param circuit: The Circuit object (subcircuit or top-level) to be written.
        :param circuit_dict: Dict of all subcircuits keyed by subcircuit name -> Circuit
        :param instance_naming_map: For advanced usage (unused here).
        :param paper_size: Paper size to use for the schematic (e.g., "A4", "A3")
        :param project_name: The actual KiCad project name (for instances block)
        :param hierarchical_path: List of UUIDs representing the full path from root
        :param reference_manager: Optional shared reference manager for global uniqueness
        """
        self.circuit = circuit
        self.all_subcircuits = circuit_dict
        self.instance_naming_map = instance_naming_map
        self.uuid_top = str(uuid_module.uuid4())
        self.paper_size = paper_size
        self.project_name = project_name or circuit.name
        self.hierarchical_path = hierarchical_path or []
        self.draw_bounding_boxes = draw_bounding_boxes
        
        # Create KiCad API Schematic object
        self.schematic = Schematic(
            uuid=self.uuid_top,
            title=circuit.name,
            date=datetime.datetime.now().strftime("%Y-%m-%d"),
            company="Circuit-Synth",
            hierarchical_path=self.hierarchical_path  # Pass hierarchical path for sheet_instances
        )
        
        # Initialize KiCad API managers
        self.component_manager = ComponentManager(self.schematic)
        self.placement_engine = PlacementEngine(self.schematic)
        
        # Initialize S-expression parser
        self.parser = SExpressionParser()
        
        # Initialize the reference manager for compatibility
        # Use provided reference manager for global uniqueness, or create a new one
        if reference_manager is not None:
            self.reference_manager = reference_manager
            logger.debug(f"  - Using shared reference manager")
        else:
            self.reference_manager = IntegratedReferenceManager()
            logger.info(f"  - Created new reference manager")
        
        # Initialize component to UUID mapping for symbol_instances table
        self.component_uuid_map = {}
        
        # Initialize sheet symbol tracking for hierarchical references
        self.sheet_symbol_map = {}  # Maps subcircuit name to sheet symbol UUID
        
        # Log initialization details
        logger.debug(f"SchematicWriter initialized for circuit '{circuit.name}'")
        logger.debug(f"  - Using KiCad API Phase 2 integration")
        logger.debug(f"  - Hierarchical path: {self.hierarchical_path}")
        logger.debug(f"  - Self UUID (uuid_top): {self.uuid_top}")
        logger.debug(f"  - Project name: {self.project_name}")

    def generate_s_expr(self) -> list:
        """
        Create the full top-level (kicad_sch ...) list structure for this circuit.
        
        PERFORMANCE MONITORING: Times each major operation and reports Rust acceleration status.
        """
        start_time = time.perf_counter()
        logger.info(f"🚀 GENERATE_S_EXPR: Starting schematic generation for circuit '{self.circuit.name}'")
        logger.info(f"📊 GENERATE_S_EXPR: Components: {len(self.circuit.components)}, Nets: {len(self.circuit.nets)}")
        logger.info(f"🦀 GENERATE_S_EXPR: Rust acceleration available: {_RUST_COMPONENT_ACCELERATION}")

        # Add components using the new API - time this critical operation
        comp_start = time.perf_counter()
        logger.info(f"⚡ STEP 1/8: Adding {len(self.circuit.components)} components...")
        self._add_components()
        comp_time = time.perf_counter() - comp_start
        logger.info(f"✅ STEP 1/8: Components added in {comp_time*1000:.2f}ms")
        
        # Place components using the placement engine
        place_start = time.perf_counter()
        logger.info("⚡ STEP 2/8: Placing components...")
        self._place_components()
        place_time = time.perf_counter() - place_start
        logger.info(f"✅ STEP 2/8: Components placed in {place_time*1000:.2f}ms")
        
        # Add pin-level net labels
        labels_start = time.perf_counter()
        logger.info(f"⚡ STEP 3/8: Adding pin-level net labels for {len(self.circuit.nets)} nets...")
        self._add_pin_level_net_labels()
        labels_time = time.perf_counter() - labels_start
        logger.info(f"✅ STEP 3/8: Net labels added in {labels_time*1000:.2f}ms")
        
        # Add subcircuit sheets if needed
        sheets_start = time.perf_counter()
        subcircuit_count = len(self.circuit.child_instances) if self.circuit.child_instances else 0
        logger.info(f"⚡ STEP 4/8: Adding {subcircuit_count} subcircuit sheets...")
        self._add_subcircuit_sheets()
        sheets_time = time.perf_counter() - sheets_start
        logger.info(f"✅ STEP 4/8: Subcircuit sheets added in {sheets_time*1000:.2f}ms")
        
        # Add bounding boxes if enabled
        bbox_start = time.perf_counter()
        if self.draw_bounding_boxes:
            logger.info(f"⚡ STEP 5/8: Adding bounding boxes for {len(self.circuit.components)} components...")
            self._add_component_bounding_boxes()
            bbox_time = time.perf_counter() - bbox_start
            logger.info(f"✅ STEP 5/8: Bounding boxes added in {bbox_time*1000:.2f}ms")
        else:
            logger.info("⏭️  STEP 5/8: Bounding boxes disabled, skipping")
            bbox_time = 0
        
<<<<<<< HEAD
        # Convert to S-expression format using the parser - CRITICAL RUST ACCELERATION POINT
        sexpr_start = time.perf_counter()
        logger.info("⚡ STEP 6/8: Converting to S-expression format (RUST ACCELERATION POINT)...")
=======
        # Add text annotations (TextBox, TextProperty, etc.)
        self._add_annotations()
        
        # Convert to S-expression format using the parser
>>>>>>> 093a446d
        schematic_sexpr = self.parser.from_schematic(self.schematic)
        sexpr_time = time.perf_counter() - sexpr_start
        logger.info(f"✅ STEP 6/8: S-expression conversion completed in {sexpr_time*1000:.2f}ms")
        
        # Add additional sections
        sections_start = time.perf_counter()
        logger.info("⚡ STEP 7/8: Adding additional sections (paper, lib_symbols, sheet_instances)...")
        
        # Add paper size (not in the API types yet)
        paper_start = time.perf_counter()
        self._add_paper_size(schematic_sexpr)
        paper_time = time.perf_counter() - paper_start
        
        # Add lib_symbols section
        libsym_start = time.perf_counter()
        self._add_symbol_definitions(schematic_sexpr)
        libsym_time = time.perf_counter() - libsym_start
        
        # Add sheet_instances section
        sheetinst_start = time.perf_counter()
        self._add_sheet_instances(schematic_sexpr)
        sheetinst_time = time.perf_counter() - sheetinst_start
        
        sections_time = time.perf_counter() - sections_start
        logger.info(f"✅ STEP 7/8: Additional sections added in {sections_time*1000:.2f}ms")
        logger.debug(f"  📄 Paper size: {paper_time*1000:.3f}ms")
        logger.debug(f"  📚 Lib symbols: {libsym_time*1000:.2f}ms")
        logger.debug(f"  📋 Sheet instances: {sheetinst_time*1000:.3f}ms")
        
        # Add symbol_instances section - DISABLED for new KiCad format (20250114+)
        # The new format uses instances within each symbol instead
        # self._add_symbol_instances_table(schematic_sexpr)
        
        total_time = time.perf_counter() - start_time
        expr_size = len(str(schematic_sexpr)) if schematic_sexpr else 0
        
        logger.info("🏁 STEP 8/8: Schematic generation complete!")
        logger.info(f"✅ GENERATE_S_EXPR: ✅ TOTAL TIME: {total_time*1000:.2f}ms")
        logger.info(f"📊 GENERATE_S_EXPR: Generated S-expression: {expr_size:,} characters")
        logger.info(f"⚡ GENERATE_S_EXPR: Throughput: {expr_size/(total_time*1000):.1f} chars/ms")
        
        # Performance breakdown
        logger.info("📈 PERFORMANCE_BREAKDOWN:")
        logger.info(f"  🔧 Components: {comp_time*1000:.2f}ms ({comp_time/total_time*100:.1f}%)")
        logger.info(f"  📍 Placement: {place_time*1000:.2f}ms ({place_time/total_time*100:.1f}%)")
        logger.info(f"  🏷️  Labels: {labels_time*1000:.2f}ms ({labels_time/total_time*100:.1f}%)")
        logger.info(f"  📄 Sheets: {sheets_time*1000:.2f}ms ({sheets_time/total_time*100:.1f}%)")
        if bbox_time > 0:
            logger.info(f"  📦 Bounding boxes: {bbox_time*1000:.2f}ms ({bbox_time/total_time*100:.1f}%)")
        logger.info(f"  🔄 S-expression: {sexpr_time*1000:.2f}ms ({sexpr_time/total_time*100:.1f}%)")
        logger.info(f"  📚 Sections: {sections_time*1000:.2f}ms ({sections_time/total_time*100:.1f}%)")
        
        if _RUST_COMPONENT_ACCELERATION:
            estimated_rust_total = total_time / 6.0  # Expected 6x improvement
            logger.info(f"🚀 RUST_PROJECTION: Estimated total time with full Rust: {estimated_rust_total*1000:.2f}ms")
            logger.info(f"⏱️  RUST_PROJECTION: Potential time saved: {(total_time - estimated_rust_total)*1000:.2f}ms")
        
        return schematic_sexpr

    def _add_components(self):
        """
        Add all components from the circuit using the ComponentManager.
        """
        logger.debug(f"=== ADDING COMPONENTS FOR CIRCUIT: {self.circuit.name} ===")
        logger.debug(f"  Number of components: {len(self.circuit.components)}")
        
        # Track reference mapping for net updates
        self.reference_mapping = {}
        
        for idx, comp in enumerate(self.circuit.components):
            logger.debug(f"  [{idx}] Processing component: {comp.reference} ({comp.lib_id})")
            
            # Store the original reference
            original_ref = comp.reference
            
            # For reference assignment, we need to check if this should be reassigned
            # The main circuit should get lower numbers than subcircuits
            if hasattr(self.reference_manager, 'should_reassign') and self.reference_manager.should_reassign(comp.reference):
                # Force a new reference assignment
                new_ref = self.reference_manager.get_next_reference_for_type(comp.lib_id)
                logger.debug(f"      Reassigning reference: {comp.reference} -> {new_ref}")
            else:
                # Use the existing reference assignment logic
                new_ref = self.reference_manager.get_reference_for_symbol(comp)
            logger.debug(f"      Assigned reference: {new_ref}")
            
            # Track the mapping
            self.reference_mapping[original_ref] = new_ref
            
            # Add component using the API
            api_component = self.component_manager.add_component(
                library_id=comp.lib_id,
                reference=new_ref,
                value=comp.value,
                position=(comp.position.x, comp.position.y),
                placement_strategy=PlacementStrategy.AUTO,
                footprint=comp.footprint
            )
            
            if api_component:
                # Update our mapping
                self.component_uuid_map[new_ref] = api_component.uuid
                
                # Update the original component reference
                comp.reference = new_ref
                
                # Copy additional properties
                api_component.rotation = comp.rotation
                api_component.unit = comp.unit
                api_component.in_bom = comp.in_bom
                api_component.on_board = comp.on_board
                api_component.dnp = comp.dnp
                api_component.mirror = comp.mirror
                
                # Store hierarchy path and project name for instances generation
                if self.hierarchical_path:
                    api_component.properties['hierarchy_path'] = "/" + "/".join(self.hierarchical_path)
                
                # Store project name for the instances section in new KiCad format
                api_component.properties['project_name'] = self.project_name
                
                # Create instances for the new KiCad format (20250114+)
                # The path should contain only sheet UUIDs, not component UUID
                logger.debug(f"=== CREATING INSTANCE FOR COMPONENT {new_ref} ===")
                logger.debug(f"  Component lib_id: {comp.lib_id}")
                logger.debug(f"  Component UUID: {api_component.uuid}")
                logger.debug(f"  Current circuit: {self.circuit.name}")
                logger.debug(f"  Hierarchical path: {self.hierarchical_path}")
                logger.debug(f"  Hierarchical path length: {len(self.hierarchical_path) if self.hierarchical_path else 0}")
                
                # Add path validation
                if self.hierarchical_path:
                    logger.debug(f"  Path UUIDs:")
                    for i, uuid in enumerate(self.hierarchical_path):
                        logger.debug(f"    [{i}]: {uuid}")
                
                if self.hierarchical_path and len(self.hierarchical_path) > 0:
                    # For sub-sheets, use only the sheet hierarchy path
                    instance_path = "/" + "/".join(self.hierarchical_path)
                    logger.debug(f"  Creating SUB-SHEET instance with path: {instance_path}")
                else:
                    # Root sheet - just "/"
                    instance_path = "/"
                    logger.debug(f"  Creating ROOT SHEET instance with path: /")
                
                # Create the instance
                instance = SymbolInstance(
                    project=self.project_name,
                    path=instance_path,
                    reference=new_ref,
                    unit=comp.unit
                )
                api_component.instances.append(instance)
                
                logger.debug(f"  Instance created:")
                logger.debug(f"    - Project: {instance.project}")
                logger.debug(f"    - Path: {instance.path}")
                logger.debug(f"    - Reference: {instance.reference}")
                logger.debug(f"    - Unit: {instance.unit}")
                logger.debug(f"  Total instances on component: {len(api_component.instances)}")
                logger.debug(f"=== END INSTANCE CREATION FOR {new_ref} ===")
                
                logger.debug(f"Added component {new_ref} ({comp.lib_id}) at ({comp.position.x}, {comp.position.y})")
            else:
                logger.error(f"Failed to add component {comp.reference}")
        
        # Update net connections with new references
        logger.debug("Updating net connections with new references")
        if hasattr(self, 'reference_mapping'):
            for net in self.circuit.nets:
                updated_connections = []
                for (comp_ref, pin_identifier) in net.connections:
                    # Use the reference mapping to find the new reference
                    if comp_ref in self.reference_mapping:
                        new_ref = self.reference_mapping[comp_ref]
                        updated_connections.append((new_ref, pin_identifier))
                    else:
                        # If not in mapping, keep the original
                        updated_connections.append((comp_ref, pin_identifier))
                
                net.connections = updated_connections

    def _place_components(self):
        """
        Use the PlacementEngine to arrange components with Rust acceleration when available.
        
        PERFORMANCE OPTIMIZATION: Attempts Rust force-directed placement for 40-60% speedup.
        """
        if not self.schematic.components:
            logger.debug("No components to place")
            return
        
        start_time = time.perf_counter()
        logger.info(f"🚀 PLACE_COMPONENTS: Starting placement of {len(self.schematic.components)} components")
        logger.info(f"🦀 PLACE_COMPONENTS: Rust placement acceleration available: {_RUST_COMPONENT_ACCELERATION}")
        
        # Check if components need repositioning (have default positions)
        components_needing_placement = []
        for comp in self.schematic.components:
            # If component is at origin or has no meaningful position, it needs placement
            if (comp.position.x <= 25.4 and comp.position.y <= 25.4):  # Within 1 inch of origin
                components_needing_placement.append(comp)
        
        if not components_needing_placement:
            logger.info("⏭️  PLACE_COMPONENTS: All components already have valid positions, skipping placement")
            return
        
        logger.info(f"🔧 PLACE_COMPONENTS: {len(components_needing_placement)} components need placement")
        
        # Use the PlacementEngine with Rust acceleration
        try:
            placement_start = time.perf_counter()
            
            # Try Rust force-directed placement first for optimal results
            if len(components_needing_placement) >= 3:  # Force-directed works best with multiple components
                logger.info("🦀 PLACE_COMPONENTS: Using force-directed placement for optimal component arrangement")
                self.placement_engine.arrange_components(
                    components_needing_placement,
                    arrangement="force_directed",
                    use_rust_acceleration=True
                )
            else:
                # For few components, use grid placement
                logger.info("🔧 PLACE_COMPONENTS: Using grid placement for few components")
                self.placement_engine.arrange_components(
                    components_needing_placement,
                    arrangement="grid"
                )
            
            placement_time = time.perf_counter() - placement_start
            logger.info(f"✅ PLACE_COMPONENTS: Component placement completed in {placement_time*1000:.2f}ms")
            
            # Log final positions
            logger.debug("🔧 PLACE_COMPONENTS: Final component positions:")
            for comp in components_needing_placement:
                logger.debug(f"  {comp.reference}: ({comp.position.x:.1f}, {comp.position.y:.1f})")
                
        except Exception as e:
            placement_error_time = time.perf_counter() - start_time
            logger.error(f"❌ PLACE_COMPONENTS: PLACEMENT FAILED after {placement_error_time*1000:.2f}ms: {e}")
            logger.warning("🔄 PLACE_COMPONENTS: Using fallback grid placement")
            
            # Fallback to simple grid placement
            try:
                self.placement_engine._arrange_grid(components_needing_placement)
                logger.info("✅ PLACE_COMPONENTS: Fallback grid placement completed")
            except Exception as fallback_error:
                logger.error(f"❌ PLACE_COMPONENTS: Even fallback placement failed: {fallback_error}")
                # Leave components at their current positions
        
        total_time = time.perf_counter() - start_time
        logger.info(f"🏁 PLACE_COMPONENTS: ✅ PLACEMENT COMPLETE in {total_time*1000:.2f}ms")

    def _add_pin_level_net_labels(self):
        """
        Add local net labels at component pins for all nets.
        """
        logger.debug(f"Adding pin-level net labels for circuit '{self.circuit.name}'.")
        
        # Get component lookup from the API
        for net in self.circuit.nets:
            net_name = net.name
            logger.debug(f"Processing net '{net_name}' with {len(net.connections)} connections")
            
            for (comp_ref, pin_identifier) in net.connections:
                # Don't use reference mapping here - net connections have already been updated
                actual_ref = comp_ref
                
                # Find component using the API
                comp = self.component_manager.find_component(actual_ref)
                
                if not comp:
                    logger.debug(f"Component {actual_ref} not found for net {net_name}")
                    continue
                
                # Get pin position from library data
                lib_data = SymbolLibCache.get_symbol_data(comp.lib_id)
                if not lib_data or "pins" not in lib_data:
                    logger.warning(f"No pin data found for component {comp_ref} ({comp.lib_id})")
                    continue
                
                # Find the pin
                pin_dict = find_pin_by_identifier(lib_data["pins"], pin_identifier)
                
                if not pin_dict:
                    logger.warning(f"Pin {pin_identifier} not found for component {comp_ref} in net {net_name}")
                    continue
                
                # Calculate pin position
                anchor_x = float(pin_dict.get("x", 0.0))
                anchor_y = float(pin_dict.get("y", 0.0))
                pin_angle = float(pin_dict.get("orientation", 0.0))
                
                # Rotate coords by component rotation
                r = math.radians(comp.rotation)
                local_x = anchor_x
                local_y = -anchor_y
                rx = (local_x * math.cos(r)) - (local_y * math.sin(r))
                ry = (local_x * math.sin(r)) + (local_y * math.cos(r))
                
                global_x = comp.position.x + rx
                global_y = comp.position.y + ry
                
                # Calculate label angle
                label_angle = (pin_angle + 180) % 360
                global_angle = (label_angle + comp.rotation) % 360
                
                # Create hierarchical label using the API
                label = Label(
                    text=net_name,
                    position=Point(global_x, global_y),
                    label_type=LabelType.HIERARCHICAL,
                    orientation=int(global_angle)
                )
                
                self.schematic.add_label(label)
                logger.debug(f"Added hierarchical label for net {net_name} at component {actual_ref}.{pin_identifier}")

    def _add_subcircuit_sheets(self):
        """
        For each child subcircuit instance, add a sheet using the KiCad API.
        """
        if not self.circuit.child_instances:
            logger.debug("Circuit '%s' has no child subcircuits, skipping sheets.", self.circuit.name)
            return
        
        logger.debug("Circuit '%s' has %d child subcircuits. Adding sheet symbols...",
                self.circuit.name, len(self.circuit.child_instances))
        
        for child_info in self.circuit.child_instances:
            sub_name = child_info["sub_name"]
            usage_label = child_info["instance_label"]
            
            child_circ = self.all_subcircuits[sub_name]
            
            # Get all net names for this subcircuit to create sheet pins
            pin_list = sorted([n.name for n in child_circ.nets])
            
            # Use pre-calculated position and size
            cx = child_info.get("x", 50.0)
            cy = child_info.get("y", 50.0)
            width = child_info.get("width", 30.0)
            height = child_info.get("height", 30.0)
            
            # Calculate sheet position (upper-left corner) and snap to grid
            # KiCad uses 50mil (1.27mm) grid
            grid_size = 1.27
            sheet_x = round((cx - (width / 2)) / grid_size) * grid_size
            sheet_y = round((cy - (height / 2)) / grid_size) * grid_size
            
            # Create sheet using the API
            sheet = Sheet(
                name=usage_label,
                filename=f"{sub_name}.kicad_sch",
                position=Point(sheet_x, sheet_y),
                size=(width, height)
            )
            
            # Add pins for all child's net names
            grid_size = 1.27  # KiCad 50mil grid
            sheet_right = sheet_x + width
            pin_spacing = 2.54  # 100mil spacing
            start_y = sheet_y + 2.54
            
            for i, net_name in enumerate(pin_list):
                # Ensure pin positions are grid-aligned
                pin_x = sheet_right  # Place pins on right edge of sheet
                pin_y = round((start_y + (i * pin_spacing)) / grid_size) * grid_size
                
                # Create sheet pin
                sheet_pin = SheetPin(
                    name=net_name,
                    position=Point(pin_x-1.27, pin_y),
                    orientation=0,  # on right side of the sheet
                    shape="passive"
                )
                
                sheet.pins.append(sheet_pin)
                logger.debug(f"Created sheet pin '{net_name}' with orientation {sheet_pin.orientation}")
                
                label_x = pin_x
                label = Label(
                    text=net_name,
                    position=Point(label_x, pin_y),
                    label_type=LabelType.HIERARCHICAL,
                    orientation=0
                )
                self.schematic.add_label(label)
            
            # Add sheet to schematic
            self.schematic.sheets.append(sheet)
            
            # Track sheet symbol UUID for hierarchical references
            self.sheet_symbol_map[sub_name] = sheet.uuid
            
            # Debug logging for sheet creation
            logger.debug(f"=== ADDING SHEET SYMBOL ===")
            logger.debug(f"  Sheet name: {usage_label}")
            logger.debug(f"  Sheet symbol UUID: {sheet.uuid}")
            logger.debug(f"  Target schematic file: {sheet.filename}")
            logger.debug(f"  Target subcircuit: {sub_name}")
            logger.debug(f"  Current hierarchical path: {self.hierarchical_path}")
            logger.debug(f"  Stored mapping: {sub_name} -> {sheet.uuid}")
            logger.debug(f"  Added sheet '{usage_label}' with {len(pin_list)} pins")

    def _add_component_bounding_boxes(self):
        """Add bounding box rectangles using KiCad API."""
        logger.debug(f"Adding bounding boxes for {len(self.schematic.components)} components")
        
        for comp in self.schematic.components:
            # Get precise bounding box from existing calculator
            lib_data = SymbolLibCache.get_symbol_data(comp.lib_id)
            if not lib_data:
                logger.warning(f"No symbol data found for {comp.lib_id}, skipping bounding box")
                continue
                
            try:
                from .symbol_geometry import SymbolBoundingBoxCalculator
                min_x, min_y, max_x, max_y = SymbolBoundingBoxCalculator.calculate_bounding_box(lib_data)
                
                # Create Rectangle using API types
                bbox_rect = Rectangle(
                    start=Point(comp.position.x + min_x, comp.position.y + min_y),
                    end=Point(comp.position.x + max_x, comp.position.y + max_y),
                    stroke_width=0.127,  # Thin stroke (5 mils)
                    stroke_type="solid",
                    fill_type="none"
                    # No stroke_color - KiCad uses default color
                )
                
                # Add to schematic using API method
                self.schematic.add_rectangle(bbox_rect)
                logger.debug(f"Added bounding box for {comp.reference} at ({comp.position.x + min_x:.2f}, {comp.position.y + min_y:.2f}) to ({comp.position.x + max_x:.2f}, {comp.position.y + max_y:.2f})")
                
            except Exception as e:
                logger.error(f"Failed to add bounding box for {comp.reference} ({comp.lib_id}): {e}")
                continue

    def _add_annotations(self):
        """Add text annotations (TextBox, TextProperty, etc.) to the schematic."""
        if not hasattr(self.circuit, '_annotations') or not self.circuit._annotations:
            return
            
        logger.debug(f"Adding {len(self.circuit._annotations)} annotations to schematic")
        
        for annotation in self.circuit._annotations:
            try:
                # Handle both annotation objects and dictionary data
                if isinstance(annotation, dict):
                    annotation_type = annotation.get('type', 'Unknown')
                elif hasattr(annotation, '__class__'):
                    annotation_type = annotation.__class__.__name__
                else:
                    annotation_type = type(annotation).__name__
                    
                if annotation_type == 'TextBox':
                    self._add_textbox_annotation(annotation)
                elif annotation_type == 'TextProperty':
                    self._add_text_annotation(annotation)
                elif annotation_type == 'Table':
                    self._add_table_annotation(annotation)
                else:
                    logger.warning(f"Unknown annotation type: {annotation_type}")
                    
            except Exception as e:
                logger.error(f"Failed to add annotation {annotation}: {e}")

    def _add_textbox_annotation(self, textbox):
        """Add a TextBox annotation as a KiCad text_box element."""
        from circuit_synth.kicad_api.core.types import Text
        
        # Handle both dictionary data and object data
        if isinstance(textbox, dict):
            text = textbox.get('text', '')
            position = textbox.get('position', (184.0, 110.0))  # Double the default coordinates
            text_size = textbox.get('text_size', 1.27)
            print(f"DEBUG: Processing dict textbox at position {position} with text: {text[:50]}...")
            rotation = textbox.get('rotation', 0)
            size = textbox.get('size', (40.0, 20.0))
            margins = textbox.get('margins', (1.0, 1.0, 1.0, 1.0))
            background = textbox.get('background', True)
            background_color = textbox.get('background_color', 'white')
            border = textbox.get('border', True)
            uuid = textbox.get('uuid', '')
        else:
            text = textbox.text
            position = textbox.position
            text_size = textbox.text_size
            rotation = textbox.rotation
            print(f"DEBUG: Processing object textbox at position {position} with text: {text[:50]}...")
            size = textbox.size
            margins = textbox.margins
            background = textbox.background
            background_color = textbox.background_color
            border = textbox.border
            uuid = textbox.uuid
        
        # Create a Text object (we'll handle the box in S-expression generation)
        print(f"DEBUG: Creating Text element with Point({position[0]}, {position[1]})")
        text_element = Text(
            content=text,
            position=Point(position[0], position[1]),
            size=text_size,
            orientation=rotation
        )
        print(f"DEBUG: Text element created with position: {text_element.position}")
        
        # Store additional textbox properties for S-expression generation
        text_element._is_textbox = True
        text_element._textbox_size = size
        text_element._textbox_margins = margins
        text_element._textbox_background = background
        text_element._textbox_background_color = background_color
        text_element._textbox_border = border
        text_element._textbox_uuid = uuid
        
        self.schematic.add_text(text_element)
        logger.debug(f"Added TextBox annotation: '{text}' at {position}")

    def _add_text_annotation(self, text_prop):
        """Add a TextProperty annotation as a simple KiCad text element.""" 
        from circuit_synth.kicad_api.core.types import Text
        
        # Handle both dictionary data and object data
        if isinstance(text_prop, dict):
            text = text_prop.get('text', '')
            position = text_prop.get('position', (10.0, 10.0))
            size = text_prop.get('size', 1.27)
            rotation = text_prop.get('rotation', 0)
            bold = text_prop.get('bold', False)
            italic = text_prop.get('italic', False)
            color = text_prop.get('color', 'black')
            uuid = text_prop.get('uuid', '')
        else:
            text = text_prop.text
            position = text_prop.position
            size = text_prop.size
            rotation = text_prop.rotation
            bold = text_prop.bold
            italic = text_prop.italic
            color = text_prop.color
            uuid = text_prop.uuid
        
        text_element = Text(
            content=text,
            position=Point(position[0], position[1]),
            size=size,
            orientation=rotation
        )
        
        # Store additional text properties
        text_element._text_bold = bold
        text_element._text_italic = italic
        text_element._text_color = color
        text_element._text_uuid = uuid
        
        self.schematic.add_text(text_element)
        logger.debug(f"Added TextProperty annotation: '{text}' at {position}")

    def _add_table_annotation(self, table):
        """Add a Table annotation as multiple text elements."""
        # Handle both dictionary data and object data
        if isinstance(table, dict):
            data = table.get('data', [])
            position = table.get('position', (10.0, 10.0))
            cell_width = table.get('cell_width', 20.0)
            cell_height = table.get('cell_height', 5.0)
            text_size = table.get('text_size', 1.0)
            header_bold = table.get('header_bold', True)
            uuid = table.get('uuid', '')
        else:
            data = table.data
            position = table.position
            cell_width = table.cell_width
            cell_height = table.cell_height
            text_size = table.text_size
            header_bold = table.header_bold
            uuid = table.uuid
            
        logger.debug(f"Adding Table annotation with {len(data)} rows at {position}")
        
        x_start, y_start = position
        
        for row_idx, row in enumerate(data):
            for col_idx, cell_text in enumerate(row):
                if cell_text:  # Skip empty cells
                    cell_x = x_start + (col_idx * cell_width)
                    cell_y = y_start + (row_idx * cell_height)
                    
                    from circuit_synth.kicad_api.core.types import Text
                    
                    text_element = Text(
                        content=str(cell_text),
                        position=Point(cell_x, cell_y),
                        size=text_size
                    )
                    
                    # Make header row bold
                    if row_idx == 0 and header_bold:
                        text_element._text_bold = True
                    
                    text_element._text_uuid = f"{uuid}_{row_idx}_{col_idx}"
                    
                    self.schematic.add_text(text_element)

    def _add_paper_size(self, schematic_expr: list):
        """Add paper size to the schematic expression."""
        # Find the right place to insert paper size
        for i, item in enumerate(schematic_expr):
            if isinstance(item, list) and item and item[0] == Symbol("uuid"):
                # Insert paper after uuid
                schematic_expr.insert(i + 1, [Symbol("paper"), self.paper_size])
                break

    def _add_symbol_definitions(self, schematic_expr: list):
        """
        Add symbol definitions to the lib_symbols section.
        """
        # Find or create lib_symbols block
        lib_symbols_block = None
        for item in schematic_expr:
            if (isinstance(item, list) and item and
                    isinstance(item[0], Symbol) and item[0].value() == "lib_symbols"):
                lib_symbols_block = item
                break
        
        if not lib_symbols_block:
            lib_symbols_block = [Symbol("lib_symbols")]
            # Insert after paper
            for i, item in enumerate(schematic_expr):
                if isinstance(item, list) and item and item[0] == Symbol("paper"):
                    schematic_expr.insert(i + 1, lib_symbols_block)
                    break
        
        # Clear any existing symbols in the lib_symbols block
        # Keep only the first element which is the Symbol("lib_symbols")
        if lib_symbols_block and len(lib_symbols_block) > 1:
            lib_symbols_block[:] = [lib_symbols_block[0]]
        
        # Gather all lib_ids
        symbol_ids = set()
        for comp in self.schematic.components:
            symbol_ids.add(comp.lib_id)
        
        for sym_id in sorted(symbol_ids):
            lib_data = SymbolLibCache.get_symbol_data(sym_id)
            if not lib_data:
                logger.warning("No symbol library data found for '%s'. Skipping definition.", sym_id)
                continue
            
            if isinstance(lib_data, list):
                # It's already an S-expression block
                lib_symbols_block.append(lib_data)
            else:
                # Build from JSON-based library data
                new_sym_def = self._create_symbol_definition(sym_id, lib_data)
                if new_sym_def:
                    if isinstance(new_sym_def[0], Symbol):
                        lib_symbols_block.append(new_sym_def)
                    else:
                        lib_symbols_block.extend(new_sym_def)

    def _create_symbol_definition(self, lib_id: str, lib_data: dict):
        """
        Build a full KiCad (symbol ...) block from the library JSON data.
        """
        base_name = lib_id.split(":")[-1]
        
        symbol_block = [
            Symbol("symbol"),
            lib_id,
            [Symbol("pin_numbers"), Symbol("hide")],
            [
                Symbol("pin_names"),
                [Symbol("offset"), 0.254]
            ],
            [Symbol("exclude_from_sim"), Symbol("no")],
            [Symbol("in_bom"), Symbol("yes")],
            [Symbol("on_board"), Symbol("yes")]
        ]
        
        # Properties
        props = lib_data.get("properties", {})
        for prop_name, prop_value in props.items():
            hide_symbol = Symbol("no")
            if prop_name in ("Footprint", "Datasheet", "Description", "ki_keywords", "ki_fp_filters"):
                hide_symbol = Symbol("yes")
            
            symbol_block.append([
                Symbol("property"), prop_name, str(prop_value),
                [Symbol("at"), 0.0, 0.0, 0],
                [
                    Symbol("effects"),
                    [Symbol("font"), [Symbol("size"), 1.27, 1.27]],
                    [Symbol("hide"), hide_symbol]
                ]
            ])
        
        # Graphics
        shapes = lib_data.get("graphics", [])
        if shapes:
            body_sym_name = f"{base_name}_0_1"
            body_sym_block = [Symbol("symbol"), body_sym_name]
            
            for g in shapes:
                shape_type = g.get("shape_type", "").lower()
                shape_expr = None
                
                if shape_type == "rectangle":
                    st = g.get("start", [0, 0])
                    en = g.get("end", [0, 0])
                    shape_expr = rectangle_s_expr(
                        start_x=st[0],
                        start_y=st[1],
                        end_x=en[0],
                        end_y=en[1],
                        stroke_width=g.get("stroke_width", 0.254),
                        fill_type=g.get("fill_type", "none")
                    )
                elif shape_type == "polyline":
                    pts = g.get("points", [])
                    shape_expr = polyline_s_expr(
                        points=pts,
                        stroke_width=g.get("stroke_width", 0.254),
                        stroke_type=g.get("stroke_type", "default"),
                        fill_type=g.get("fill_type", "none")
                    )
                elif shape_type == "circle":
                    cx, cy = g.get("center", [0, 0])
                    r = g.get("radius", 2.54)
                    
                    # TestPoint handling
                    if "TestPoint" in lib_id:
                        r = r * TESTPOINT_RADIUS_SCALE_FACTOR
                    
                    shape_expr = circle_s_expr(
                        center_x=cx, center_y=cy, radius=r,
                        stroke_width=g.get("stroke_width", 0.254),
                        fill_type=g.get("fill_type", "none")
                    )
                elif shape_type == "arc":
                    start = g.get("start", [0, 0])
                    mid = g.get("mid", None)
                    end = g.get("end", [0, 0])
                    
                    is_valid, corrected_mid = validate_arc_geometry(start, mid, end)
                    
                    if not is_valid:
                        logger.warning(f"Arc in '{lib_id}' has invalid geometry, skipping")
                        continue
                    
                    if corrected_mid != mid:
                        mid = corrected_mid
                    
                    shape_expr = arc_s_expr(
                        start_xy=start,
                        mid_xy=mid,
                        end_xy=end,
                        stroke_width=g.get("stroke_width", 0.254)
                    )
                
                if shape_expr:
                    body_sym_block.append(shape_expr)
            
            symbol_block.append(body_sym_block)
        
        # Pins
        pins = lib_data.get("pins", [])
        if pins:
            pin_sym_name = f"{base_name}_1_1"
            pin_sym_block = [Symbol("symbol"), pin_sym_name]
            
            for p in pins:
                pin_func = p.get("function", "passive")
                px = float(p.get("x", 0))
                py = float(p.get("y", 0))
                orientation = int(p.get("orientation", 0))
                length = float(p.get("length", 2.54))
                # Ensure pin names are always strings, even if they're numeric
                pin_name = str(p.get("name", "~"))
                pin_num = str(p.get("number", ""))
                
                pin_sym_block.append([
                    Symbol("pin"), Symbol(pin_func), Symbol("line"),
                    [Symbol("at"), px, py, orientation],
                    [Symbol("length"), length],
                    [
                        Symbol("name"), pin_name,
                        [Symbol("effects"), [Symbol("font"), [Symbol("size"), 1.27, 1.27]]]
                    ],
                    [
                        Symbol("number"), pin_num,
                        [Symbol("effects"), [Symbol("font"), [Symbol("size"), 1.27, 1.27]]]
                    ]
                ])
            
            symbol_block.append(pin_sym_block)
        
        return symbol_block

    def _add_sheet_instances(self, schematic_expr: list):
        """Add sheet_instances section."""
        sheet_instances = [
            Symbol("sheet_instances"),
            [Symbol("path"), "/", [Symbol("page"), "1"]]
        ]
        
        # Find where to insert (before symbol_instances if it exists)
        insert_pos = len(schematic_expr)
        for i, item in enumerate(schematic_expr):
            if isinstance(item, list) and item and item[0] == Symbol("symbol_instances"):
                insert_pos = i
                break
        
        schematic_expr.insert(insert_pos, sheet_instances)

    def _add_symbol_instances_table(self, schematic_expr: list):
        """
        Add the symbol_instances section at the end of the schematic.
        This is CRITICAL for KiCad to properly assign component references.
        """
        # Create the symbol_instances block
        symbol_instances = [Symbol("symbol_instances")]
        
        # Add an entry for each component
        for comp in self.schematic.components:
            # Get the component's UUID
            comp_uuid = comp.uuid
            
            # Construct hierarchical path
            # For hierarchical designs, we need to include the sheet UUID in the path
            # But we need to use the correct UUID - the sheet symbol UUID from the parent, not arbitrary UUIDs
            if self.hierarchical_path and len(self.hierarchical_path) > 0:
                # For sub-sheets in a hierarchy, use the hierarchical path
                # The path should be /<sheet_uuid>/<component_uuid>
                parent_uuid = self.hierarchical_path[-1]
                path = f"/{parent_uuid}/{comp_uuid}"
            else:
                # For flat designs or the root sheet, use just the component UUID
                path = f"/{comp_uuid}"
            
            # Create the instance entry
            instance = [
                Symbol("path"),
                path,
                [Symbol("reference"), comp.reference],
                [Symbol("unit"), comp.unit],
                [Symbol("value"), comp.value or ""],
                [Symbol("footprint"), comp.footprint or ""]
            ]
            symbol_instances.append(instance)
        
        # Append the symbol_instances block to the schematic
        schematic_expr.append(symbol_instances)
        logger.debug(f"Added symbol_instances table with {len(self.schematic.components)} entries")

def write_schematic_file(schematic_expr: list, out_path: str):
    """
    Helper to serialize the final S-expression to a .kicad_sch file.
    
    PERFORMANCE OPTIMIZATION: Uses Rust-accelerated formatting when available.
    This is the final step where the Rust S-expression formatter provides maximum benefit.
    """
    start_time = time.perf_counter()
    expr_size = len(str(schematic_expr)) if schematic_expr else 0
    
    logger.info(f"🚀 WRITE_SCHEMATIC_FILE: Starting file write to {out_path}")
    logger.info(f"📊 WRITE_SCHEMATIC_FILE: Input S-expression size: {expr_size:,} characters")
    logger.info(f"🦀 WRITE_SCHEMATIC_FILE: Rust formatting available: {_RUST_COMPONENT_ACCELERATION}")
    
    # Debug: Check for sheet pins with orientation - time this analysis
    debug_start = time.perf_counter()
    import sexpdata
    sheet_pin_count = 0
    
    def find_sheet_pins_in_expr(expr, path="", in_sheet=False):
        nonlocal sheet_pin_count
        if isinstance(expr, list):
            if len(expr) > 0 and isinstance(expr[0], sexpdata.Symbol):
                tag = str(expr[0])
                if tag == "sheet":
                    # We're in a sheet, look for pins inside
                    for i, item in enumerate(expr):
                        find_sheet_pins_in_expr(item, f"{path}[{i}]", in_sheet=True)
                elif tag == "pin" and in_sheet:
                    sheet_pin_count += 1
                    # Found a sheet pin, look for its "at" expression
                    logger.debug(f"Found sheet pin '{expr[1] if len(expr) > 1 else '?'}' at {path}")
                    for item in expr:
                        if isinstance(item, list) and len(item) > 0 and isinstance(item[0], sexpdata.Symbol) and str(item[0]) == "at":
                            logger.debug(f"  Sheet pin 'at' expression: {item}")
                else:
                    for i, item in enumerate(expr):
                        find_sheet_pins_in_expr(item, f"{path}[{i}]", in_sheet=in_sheet)
    
    find_sheet_pins_in_expr(schematic_expr)
    debug_time = time.perf_counter() - debug_start
    logger.debug(f"🔍 WRITE_SCHEMATIC_FILE: Debug analysis completed in {debug_time*1000:.2f}ms, found {sheet_pin_count} sheet pins")
    
    # Use the kicad_api's S-expression parser to write the file
    # This now uses the Rust-accelerated format_kicad_schematic function internally
    parser_start = time.perf_counter()
    logger.info("⚡ WRITE_SCHEMATIC_FILE: Starting S-expression parsing and formatting (RUST ACCELERATION POINT)")
    
    from circuit_synth.kicad_api.core.s_expression import SExpressionParser
    parser = SExpressionParser()
    parser.write_file(schematic_expr, out_path)
    
    parser_time = time.perf_counter() - parser_start
    logger.info(f"✅ WRITE_SCHEMATIC_FILE: S-expression parsing and formatting completed in {parser_time*1000:.2f}ms")
    
    # Analyze the output file
    file_analysis_start = time.perf_counter()
    with open(out_path, "r", encoding="utf-8") as f:
        content = f.read()
    file_analysis_time = time.perf_counter() - file_analysis_start
    
    total_time = time.perf_counter() - start_time
    throughput = len(content) / (total_time * 1000) if total_time > 0 else 0
    
    logger.info(f"🏁 WRITE_SCHEMATIC_FILE: ✅ FILE WRITE COMPLETE")
    logger.info(f"⏱️  WRITE_SCHEMATIC_FILE: Total time: {total_time*1000:.2f}ms")
    logger.info(f"📊 WRITE_SCHEMATIC_FILE: Output file size: {len(content):,} characters")
    logger.info(f"📄 WRITE_SCHEMATIC_FILE: Output file: {out_path}")
    logger.info(f"⚡ WRITE_SCHEMATIC_FILE: Write throughput: {throughput:.1f} chars/ms ({throughput*1000:.0f} chars/sec)")
    
    # Performance breakdown
    logger.info("📈 WRITE_PERFORMANCE_BREAKDOWN:")
    logger.info(f"  🔍 Debug analysis: {debug_time*1000:.2f}ms ({debug_time/total_time*100:.1f}%)")
    logger.info(f"  🔄 S-expression formatting: {parser_time*1000:.2f}ms ({parser_time/total_time*100:.1f}%)")
    logger.info(f"  📊 File analysis: {file_analysis_time*1000:.2f}ms ({file_analysis_time/total_time*100:.1f}%)")
    
    # Compression ratio analysis
    compression_ratio = len(content) / expr_size if expr_size > 0 else 1.0
    logger.info(f"📦 WRITE_SCHEMATIC_FILE: Size change: {expr_size:,} → {len(content):,} chars ({compression_ratio:.2f}x)")
    
    if _RUST_COMPONENT_ACCELERATION:
        estimated_rust_time = total_time / 6.0  # Expected 6x improvement
        logger.info(f"🚀 RUST_PROJECTION: Estimated time with full Rust: {estimated_rust_time*1000:.2f}ms")
        logger.info(f"⏱️  RUST_PROJECTION: Potential time saved: {(total_time - estimated_rust_time)*1000:.2f}ms")
    
    logger.info(f"✅ WRITE_SCHEMATIC_FILE: Successfully wrote {len(content):,} characters to {out_path}")<|MERGE_RESOLUTION|>--- conflicted
+++ resolved
@@ -289,16 +289,12 @@
             logger.info("⏭️  STEP 5/8: Bounding boxes disabled, skipping")
             bbox_time = 0
         
-<<<<<<< HEAD
+        # Add text annotations (TextBox, TextProperty, etc.)
+        self._add_annotations()
+        
         # Convert to S-expression format using the parser - CRITICAL RUST ACCELERATION POINT
         sexpr_start = time.perf_counter()
         logger.info("⚡ STEP 6/8: Converting to S-expression format (RUST ACCELERATION POINT)...")
-=======
-        # Add text annotations (TextBox, TextProperty, etc.)
-        self._add_annotations()
-        
-        # Convert to S-expression format using the parser
->>>>>>> 093a446d
         schematic_sexpr = self.parser.from_schematic(self.schematic)
         sexpr_time = time.perf_counter() - sexpr_start
         logger.info(f"✅ STEP 6/8: S-expression conversion completed in {sexpr_time*1000:.2f}ms")
