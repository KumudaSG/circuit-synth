# FILE: src/circuit_synth/core/netlist_exporter.py

import json
import logging
import os
import tempfile
from pathlib import Path
from typing import Any, Dict, List, Optional

from .exception import CircuitSynthError
from .json_encoder import CircuitSynthJSONEncoder

logger = logging.getLogger(__name__)

# Use Rust implementation for netlist processing with defensive integration
RUST_NETLIST_AVAILABLE = False
RUST_NETLIST_PROCESSOR = None


def create_defensive_logger():
    """Create logger for defensive Rust integration"""
    return logging.getLogger(__name__ + ".rust_defensive")


defensive_logger = create_defensive_logger()

try:
    from rust_netlist_processor import RustNetlistProcessor, convert_json_to_netlist

    RUST_NETLIST_PROCESSOR = RustNetlistProcessor()
    RUST_NETLIST_AVAILABLE = True
    defensive_logger.debug(
        "RUST DEFENSIVE SUCCESS: rust_netlist_processor loaded successfully"
    )
    defensive_logger.debug("RUST DEFENSIVE: RustNetlistProcessor instance created")
except ImportError as e:
    defensive_logger.warning(
        f"RUST DEFENSIVE FALLBACK: rust_netlist_processor not available: {e}"
    )
    # Use the proper KiCad netlist exporter instead of simple fallback
    try:
        from ..kicad.netlist_exporter import convert_json_to_netlist

        RUST_NETLIST_AVAILABLE = False
        defensive_logger.debug("RUST DEFENSIVE: Using KiCad netlist exporter fallback")

    except ImportError:
        # Final fallback to simple implementation
        def convert_json_to_netlist(json_data, output_path):
            """Simple netlist conversion for open source version."""
            # Basic implementation that writes a simple netlist format
            with open(output_path, "w") as f:
                f.write("# Simple netlist format\n")
                if "components" in json_data:
                    for comp in json_data["components"]:
                        f.write(f"# Component: {comp.get('ref', 'Unknown')}\n")
                if "nets" in json_data:
                    for net in json_data["nets"]:
                        f.write(f"# Net: {net.get('name', 'Unknown')}\n")
            return True

        RUST_NETLIST_AVAILABLE = False


def convert_python_to_rust_format(circuit_data: dict) -> dict:
    """
    Convert Python circuit format to Rust-compatible format.

    Converts nets from Python format:
    "nets": {"net_name": [{"component": "U1", "pin": {...}}]}

    To Rust format:
    "nets": {"net_name": {"name": "net_name", "nodes": [...]}}
    """
    # logger.debug("🔄 DEBUG: convert_python_to_rust_format called")
    rust_data = circuit_data.copy()

    # Convert nets format
    python_nets = circuit_data.get("nets", {})
    # logger.debug(f"🔄 DEBUG: Converting {len(python_nets)} nets from Python to Rust format")
    rust_nets = {}

    for net_name, connections in python_nets.items():
        # logger.debug(f"🔄 DEBUG: Converting net '{net_name}' with {len(connections)} connections")
        # Convert each connection to have proper field names for Rust
        rust_nodes = []
        for i, conn in enumerate(connections):
            # logger.debug(f"🔄 DEBUG: Connection {i}: {conn}")
            component = conn["component"]
            pin_info = conn["pin"]
            pin_type = pin_info["type"]
            # logger.debug(f"🔄 DEBUG:   Component: {component} (type: {type(component)})")
            # logger.debug(f"🔄 DEBUG:   Pin type: {pin_type} (type: {type(pin_type)})")

            # Handle PinType enum objects - convert to string
            if hasattr(pin_type, "value"):
                pin_type_str = pin_type.value
                # logger.debug(f"🔄 DEBUG:   Converted PinType enum to string: {pin_type_str}")
            else:
                pin_type_str = str(pin_type)
                # logger.debug(f"🔄 DEBUG:   Using pin type as string: {pin_type_str}")

            rust_node = {
                "component": component,
                "pin": {
                    "number": pin_info["number"],
                    "name": pin_info["name"],
                    "pin_type": pin_type_str,  # Convert "type" to "pin_type" and ensure it's a string
                },
                "original_path": None,
            }
            # logger.debug(f"🔄 DEBUG:   Created rust_node: {rust_node}")
            rust_nodes.append(rust_node)

        # Create full Net object for Rust
        rust_nets[net_name] = {
            "name": net_name,
            "nodes": rust_nodes,
            "is_hierarchical": False,
            "original_name": net_name,
            "code": None,
        }

    rust_data["nets"] = rust_nets

    # Convert subcircuits recursively
    if "subcircuits" in rust_data:
        rust_data["subcircuits"] = [
            convert_python_to_rust_format(sub) for sub in rust_data["subcircuits"]
        ]

    return rust_data


def generate_kicad_netlist_defensive(circuit_data: dict) -> str:
    """
    Generate KiCad netlist with defensive Rust integration and comprehensive logging.

    This function implements the defensive integration pattern:
    1. First tries Rust implementation for maximum performance
    2. Falls back to Python implementation if Rust fails
    3. Provides extensive logging for performance monitoring

    Args:
        circuit_data: Dictionary containing circuit data in Circuit-Synth format

    Returns:
        str: Generated KiCad netlist content

    Raises:
        CircuitSynthError: If both Rust and Python implementations fail
    """
    import json
    import time

    from .json_encoder import CircuitSynthJSONEncoder

    start_time = time.perf_counter()

    # Log the attempt
    defensive_logger.debug("RUST DEFENSIVE START: Attempting netlist generation")
    defensive_logger.debug(
        f"RUST DEFENSIVE: Circuit name: {circuit_data.get('name', 'Unknown')}"
    )
    defensive_logger.debug(
        f"RUST DEFENSIVE: Components count: {len(circuit_data.get('components', {}))}"
    )
    defensive_logger.debug(
        f"RUST DEFENSIVE: Nets count: {len(circuit_data.get('nets', {}))}"
    )

    # First try Rust implementation if available
    if RUST_NETLIST_AVAILABLE and RUST_NETLIST_PROCESSOR:
        defensive_logger.debug("RUST DEFENSIVE: Attempting Rust netlist generation")

        try:
            # Convert Python format to Rust format, then serialize to JSON
            rust_start = time.perf_counter()
            rust_compatible_data = convert_python_to_rust_format(circuit_data)
            circuit_json = json.dumps(rust_compatible_data, cls=CircuitSynthJSONEncoder)

            defensive_logger.debug(
                f"RUST DEFENSIVE: JSON serialization completed ({len(circuit_json)} chars)"
            )

            # Call Rust netlist processor
            netlist_result = RUST_NETLIST_PROCESSOR.generate_kicad_netlist(circuit_json)

            rust_duration = time.perf_counter() - rust_start
            total_duration = time.perf_counter() - start_time

            defensive_logger.debug(
                f"RUST DEFENSIVE SUCCESS: Rust netlist generation completed"
            )
            defensive_logger.debug(
                f"RUST DEFENSIVE PERFORMANCE: Rust processing time: {rust_duration:.4f}s"
            )
            defensive_logger.debug(
                f"RUST DEFENSIVE PERFORMANCE: Total time: {total_duration:.4f}s"
            )
            defensive_logger.debug(
                f"RUST DEFENSIVE RESULT: Generated {len(netlist_result)} characters"
            )

            return netlist_result

        except Exception as e:
            rust_duration = time.perf_counter() - rust_start
            defensive_logger.warning(
                f"RUST DEFENSIVE FALLBACK: Rust netlist generation failed after {rust_duration:.4f}s"
            )
            defensive_logger.warning(f"RUST DEFENSIVE ERROR: {type(e).__name__}: {e}")
            defensive_logger.warning(
                "RUST DEFENSIVE: Falling back to Python implementation"
            )

    # Python fallback implementation
    defensive_logger.debug(
        "RUST DEFENSIVE FALLBACK: Using Python netlist implementation"
    )

    try:
        python_start = time.perf_counter()

        # Use the existing KiCad netlist exporter
        from ..kicad.netlist_exporter import generate_netlist

        netlist_result = generate_netlist(circuit_data)

        python_duration = time.perf_counter() - python_start
        total_duration = time.perf_counter() - start_time

        defensive_logger.debug(
            f"RUST DEFENSIVE PYTHON SUCCESS: Python netlist generation completed"
        )
        defensive_logger.debug(
            f"RUST DEFENSIVE PYTHON PERFORMANCE: Python processing time: {python_duration:.4f}s"
        )
        defensive_logger.debug(
            f"RUST DEFENSIVE PYTHON PERFORMANCE: Total time: {total_duration:.4f}s"
        )
        defensive_logger.debug(
            f"RUST DEFENSIVE PYTHON RESULT: Generated {len(netlist_result)} characters"
        )

        return netlist_result

    except Exception as e:
        python_duration = time.perf_counter() - python_start
        total_duration = time.perf_counter() - start_time

        defensive_logger.error(
            f"❌ RUST DEFENSIVE FAILURE: Python fallback also failed after {python_duration:.4f}s"
        )
        defensive_logger.error(f"❌ RUST DEFENSIVE ERROR: {type(e).__name__}: {e}")
        defensive_logger.error(f"❌ RUST DEFENSIVE TOTAL TIME: {total_duration:.4f}s")

        raise CircuitSynthError(f"Both Rust and Python netlist generation failed: {e}")


class NetlistExporter:
    """
    Handles all export functionality for Circuit objects.

    This class is responsible for:
    - Text netlist generation
    - JSON export (hierarchical and flattened)
    - KiCad netlist export
    - KiCad project generation
    - Data transformation (to_dict, to_flattened_list)
    """

    def __init__(self, circuit):
        """
        Initialize the exporter with a circuit reference.

        Args:
            circuit: The Circuit object to export
        """
        self.circuit = circuit

    def generate_text_netlist(self) -> str:
        """
        Generate a textual netlist for display or debugging.
        """
        logger.info(
            "NetlistExporter.generate_text_netlist: generating netlist for '%s'",
            self.circuit.name,
        )
        return self.generate_full_netlist()

    def generate_full_netlist(self) -> str:
        """
        Print a hierarchical netlist showing:
          1) Each circuit + subcircuit (name, components, and optional description)
          2) A single combined net listing from all circuits
        """
        lines = []
        logger.debug(
            "NetlistExporter.generate_full_netlist: building full netlist for '%s'",
            self.circuit.name,
        )

        all_nets = {}

        def collect_nets(circ):
            for net in circ._nets.values():
                if net.name not in all_nets:
                    all_nets[net.name] = set()
                for pin in net._pins:
                    pin_str = f"{pin._component.ref}.{pin._component_pin_id}"
                    all_nets[net.name].add(pin_str)
            for sc in circ._subcircuits:
                collect_nets(sc)

        def print_circuit(circ, indent_level=0):
            indent = "  " * indent_level
            lines.append(f"{indent}CIRCUIT: {circ.name}")
            if circ.description:
                # Print docstring/description if present
                desc = circ.description.strip()
                lines.append(f"{indent}  Description: {desc}")
            lines.append(f"{indent}Components:")

            if circ._components:
                for comp in circ._components.values():
                    lines.append(f"{indent}  {comp.symbol} {comp.ref}")
            else:
                lines.append(f"{indent}  (none)")

            for sc in circ._subcircuits:
                lines.append("")
                print_circuit(sc, indent_level + 1)

        print_circuit(self.circuit)
        collect_nets(self.circuit)

        lines.append("")
        lines.append("Combined Nets:")
        if all_nets:
            for net_name, pin_set in sorted(all_nets.items()):
                pin_list = sorted(pin_set)
                lines.append(f"  Net {net_name} => pins={pin_list}")
        else:
            lines.append("  (none)")

        return "\n".join(lines)

    def to_dict(self) -> Dict[str, Any]:
        """
        Return a hierarchical dictionary representation of this circuit,
        including subcircuits, components (as a dictionary keyed by reference),
        and net connections.

        Key point:
        We do NOT distinguish local vs. external nets.
        We simply list ALL net names that this circuit's own components use.

        NOTE: The 'components' field is intentionally structured as a dictionary
        keyed by the component reference designator (e.g., "R1", "U1"). This
        provides efficient O(1) lookup for consumers needing access by reference
        (like netlist exporters) and aligns semantically with how components
        are uniquely identified in a schematic. This is the standardized format
        for the library's intermediate JSON representation.
        """
<<<<<<< HEAD

        logger.info(f"📋 Starting to_dict() for circuit: {self.circuit.name}")
        logger.info(
            f"📋 Circuit has {len(self.circuit._components)} components and {len(self.circuit._nets)} nets"
=======
            
        logger.debug(f"Starting to_dict() for circuit: {self.circuit.name}")
        logger.debug(
            f"Circuit has {len(self.circuit._components)} components and {len(self.circuit._nets)} nets"
>>>>>>> 54ceb7c7
        )

        # TODO: Implement UUID generation and source file tracking later
        # For now, use placeholders similar to the initial exporter output
        sheet_tstamps = f"/{self.circuit.name.lower().replace(' ', '-')}-{id(self.circuit)}/"  # Simple placeholder tstamp
        source_file = f"{self.circuit.name}.kicad_sch"  # Placeholder source file name

        data = {
            "name": self.circuit.name,
            "description": self.circuit.description or "",
            "tstamps": sheet_tstamps,  # Add sheet timestamp placeholder
            "source_file": source_file,  # Add source file placeholder
            "components": {},  # Standardized: Dictionary keyed by component reference
            "nets": {},
            "subcircuits": [],
            "annotations": [],  # Add annotations to JSON data
        }

        # 1) Collect all components
        for comp in self.circuit._components.values():
            comp_dict = comp.to_dict()
            data["components"][comp.ref] = comp_dict  # Add using ref as key

        # 2) Gather net usage only from our local components
        #    (including any net that actually comes from a parent)
        net_to_pins = {}
        for comp in self.circuit._components.values():
            for pin_id, pin_obj in comp._pins.items():
                net_obj = pin_obj.net
                if net_obj is None:
                    continue

                net_name = net_obj.name

                if net_name not in net_to_pins:
                    net_to_pins[net_name] = []

                # Store full pin details in original Python format
                pin_connection = {
                    "component": comp.ref,
                    "pin": {
                        "number": pin_obj.num,  # Keep "number" for consistency
                        "name": pin_obj.name,
                        "type": pin_obj.func,  # Use original "type" field name
                    },
                }
                net_to_pins[net_name].append(pin_connection)

        # Store them in data["nets"] - keep original Python format for compatibility
        for net_name, pin_list in net_to_pins.items():
            data["nets"][net_name] = pin_list

        # 3) Recursively gather subcircuits
        for sc in self.circuit._subcircuits:
            exporter = NetlistExporter(sc)
            subcircuit_data = exporter.to_dict()
            data["subcircuits"].append(subcircuit_data)

        # 4) Add annotations to JSON data
        for annotation in self.circuit._annotations:
            data["annotations"].append(annotation.to_dict())

        return data

    def generate_json_netlist(self, filename: str) -> None:
        """
        Generate a JSON representation of this circuit and its hierarchy,
        then write it out to 'filename'.
        """
        logger.info(
            "NetlistExporter.generate_json_netlist: generating JSON netlist for '%s'",
            self.circuit.name,
        )
        circuit_data = self.to_dict()
        try:
            # Ensure parent directory exists
            from pathlib import Path

            output_file = Path(filename)
            output_file.parent.mkdir(parents=True, exist_ok=True)

            with open(filename, "w", encoding="utf-8") as f:
                json.dump(circuit_data, f, indent=2, cls=CircuitSynthJSONEncoder)
            logger.debug(
                "NetlistExporter.generate_json_netlist: JSON netlist written successfully to '%s'",
                filename,
            )
        except Exception as e:
            logger.error("Error writing JSON netlist to '%s': %s", filename, e)
            raise CircuitSynthError(f"Could not write JSON netlist to {filename}: {e}")

    def to_flattened_list(
        self, parent_name: str = None, flattened: List[Dict[str, Any]] = None
    ) -> List[Dict[str, Any]]:
        """
        Build or update a shared `flattened` list of circuit data dicts. Each entry is:
          {
            "name": <circuit name>,
            "parent": <parent circuit name or None>,
            "description": <string>,
            "components": { ref: {...}, ... },
            "nets": { net_name: [ {component, pin_id}, ... ] }
          }

        This approach iterates over every local component's Pin objects to see which
        nets they are actually connected to. That way, we display all nets used by
        local components, including parent-owned nets.
        """
        if flattened is None:
            flattened = []

        circuit_data = {
            "name": self.circuit.name,
            "parent": parent_name,
            "description": self.circuit.description or "",
            "components": {},
            "nets": {},
        }

        # Collect components into a dict keyed by final reference
        for comp in self.circuit._components.values():
            circuit_data["components"][comp.ref] = {
                "symbol": comp.symbol,
                "value": comp.value,
                "footprint": comp.footprint,
            }

        # Build usage-based net info
        used_nets: Dict[str, List[Dict[str, Any]]] = {}

        for comp in self.circuit._components.values():
            # IMPORTANT FIX: iterate over pin objects, not pin IDs
            # if comp._pins is dict-like {pin_id: Pin(...), ...}
            if hasattr(comp._pins, "values"):
                # assume it's a dict: pin_id -> Pin
                for pin_obj in comp._pins.values():
                    net_obj = pin_obj.net
                    if net_obj is not None:
                        net_name = net_obj.name
                        if net_name not in used_nets:
                            used_nets[net_name] = (
                                []
                            )  # Initialize if first time seeing this net
                        # Construct the full node dictionary (Structure A)
                        used_nets[net_name].append(
                            {
                                "component": comp.ref,
                                "pin": {  # Corrected attributes based on Pin class
                                    "number": str(pin_obj.num),  # Use pin_obj.num
                                    "name": pin_obj.name or "",
                                    "type": pin_obj.func
                                    or "unspecified",  # Use pin_obj.func
                                },
                            }
                        )
            else:
                # if comp._pins is a list or something else, handle accordingly
                for pin_obj in comp._pins:
                    net_obj = pin_obj.net
                    if net_obj is not None:
                        net_name = net_obj.name
                        # Construct the full node dictionary (Structure A)
                        used_nets.setdefault(net_name, []).append(
                            {
                                "component": comp.ref,
                                "pin": {  # Corrected attributes based on Pin class
                                    "number": str(pin_obj.num),  # Use pin_obj.num
                                    "name": pin_obj.name or "",
                                    "type": pin_obj.func
                                    or "unspecified",  # Use pin_obj.func
                                },
                            }
                        )

        circuit_data["nets"] = used_nets

        # Add this circuit's data to flattened
        flattened.append(circuit_data)

        # Recursively flatten subcircuits
        for sc in self.circuit._subcircuits:
            exporter = NetlistExporter(sc)
            exporter.to_flattened_list(
                parent_name=self.circuit.name, flattened=flattened
            )

        return flattened

    def generate_flattened_json_netlist(self, filename: str) -> None:
        """
        Produce a flattened JSON representation for this circuit + subcircuits.
        - "name", "parent", "description"
        - a dict of all local "components"
        - a dict of "nets" => each net_name -> [ {component, pin_id}, ... ]
        Then write it to 'filename'.
        """
        logger.info(
            "NetlistExporter.generate_flattened_json_netlist: generating JSON netlist for '%s'",
            self.circuit.name,
        )
        flattened_list = self.to_flattened_list(parent_name=None, flattened=None)

        final_json = {"circuits": flattened_list}

        try:
            with open(filename, "w", encoding="utf-8") as f:
                json.dump(final_json, f, indent=2, cls=CircuitSynthJSONEncoder)
            logger.debug(
                "NetlistExporter.generate_flattened_json_netlist: JSON netlist written successfully to '%s'",
                filename,
            )
        except Exception as e:
            logger.error("Error writing JSON netlist to '%s': %s", filename, e)
            raise CircuitSynthError(f"Could not write JSON netlist to {filename}: {e}")

    def generate_kicad_netlist(self, filename: str) -> None:
        """
        Generate a KiCad netlist (.net) file for this circuit and its hierarchy.

        This method first generates the intermediate Circuit Synth JSON representation
        to a temporary file, then calls the KiCad netlist exporter to convert
        that temporary JSON file into the final KiCad netlist format at the
        specified 'filename'.

        Args:
            filename: The path (as a string) where the output KiCad netlist
                      file should be saved.
        """
        logger.info(
            "NetlistExporter.generate_kicad_netlist: generating KiCad netlist for '%s' to '%s'",
            self.circuit.name,
            filename,
        )
        circuit_data = self.to_dict()
        temp_json_file = None
        try:
            # Create a temporary file to hold Rust-compatible JSON format
            # Convert to Rust format before writing to file for rust netlist processor
            rust_compatible_data = convert_python_to_rust_format(circuit_data)
            with tempfile.NamedTemporaryFile(
                mode="w", suffix=".json", delete=False, encoding="utf-8"
            ) as tf:
                temp_json_file = tf.name
                json.dump(
                    rust_compatible_data, tf, indent=2, cls=CircuitSynthJSONEncoder
                )
                logger.debug(
                    "Intermediate JSON written to temporary file: %s", temp_json_file
                )

            # Ensure the temporary file is closed before passing its path
            # The 'with' block handles closing.

            # Convert the temporary JSON to the KiCad netlist
            output_path = Path(filename)
            convert_json_to_netlist(str(temp_json_file), str(output_path))
            logger.info("KiCad netlist successfully generated at '%s'", filename)

        except Exception as e:
            logger.error(
                "Error generating KiCad netlist for '%s': %s",
                self.circuit.name,
                e,
                exc_info=True,
            )
            # Re-raise to indicate failure
            raise CircuitSynthError(
                f"Could not generate KiCad netlist for {self.circuit.name}: {e}"
            )
        finally:
            # Ensure the temporary file is always deleted
            if temp_json_file and os.path.exists(temp_json_file):
                try:
                    os.remove(temp_json_file)
                    logger.debug("Temporary JSON file deleted: %s", temp_json_file)
                except OSError as e:
                    logger.error(
                        "Error deleting temporary JSON file '%s': %s", temp_json_file, e
                    )

    def generate_kicad_project(
        self,
        path: str,
        project_name: Optional[str] = None,
        force_create: bool = False,
        preserve_user_components: bool = True,
    ) -> None:
        """
        Generate or update a KiCad project (schematic files) from this circuit.

        This method automatically detects if a KiCad project already exists at the
        target location and switches to update mode using the canonical matching system.
        If no project exists, it creates a new one.

        Args:
            path: Path where the KiCad project will be created/updated. Can be:
                  - Just a project name (e.g., "my_project") - creates in current directory
                  - A relative path (e.g., "output/my_project") - creates in specified directory
                  - An absolute path (e.g., "/home/user/projects/my_project")
            project_name: (Optional) Explicit project name. If not provided, extracted from path.
                         Kept for backward compatibility.
            force_create: (Optional) If True, always create a new project even if one exists.
                         Default is False (auto-detect and update if exists).
            preserve_user_components: (Optional) If True, components in KiCad that don't exist
                                    in the Python circuit will be preserved. If False, they
                                    will be removed. Default is True (safe mode).

        Examples:
            circuit = voltage_divider()

            # Simple usage - creates new or updates existing
            circuit.generate_kicad_project("my_project")

            # Creates/updates in output directory
            circuit.generate_kicad_project("output/my_project")

            # Force creation of new project (overwrite if exists)
            circuit.generate_kicad_project("my_project", force_create=True)

            # Remove components that don't exist in Python circuit
            circuit.generate_kicad_project("my_project", preserve_user_components=False)

            # Backward compatible usage
            circuit.generate_kicad_project("output", "my_project")
        """
        # Handle backward compatibility - if project_name is provided, use old behavior
        if project_name is not None:
            output_dir = path
            logger.info(
                "NetlistExporter.generate_kicad_project: processing KiCad project '%s' in '%s' (legacy mode)",
                project_name,
                output_dir,
            )
        else:
            # New behavior - parse the path
            path_obj = Path(path)

            # Extract project name and output directory
            if path_obj.is_absolute():
                # Absolute path
                output_dir = str(path_obj.parent)
                project_name = path_obj.name
            else:
                # Relative path
                if "/" in path or "\\" in path:
                    # Path contains directory separators
                    output_dir = str(path_obj.parent)
                    project_name = path_obj.name
                else:
                    # Just a project name, use current directory
                    output_dir = "."
                    project_name = path

            logger.info(
                "NetlistExporter.generate_kicad_project: processing KiCad project '%s' in '%s'",
                project_name,
                output_dir,
            )

        # Check if KiCad project already exists
        project_dir = Path(output_dir) / project_name
        kicad_pro_file = project_dir / f"{project_name}.kicad_pro"
        kicad_sch_file = project_dir / f"{project_name}.kicad_sch"

        # For update mode, we need BOTH project and schematic files to exist
        project_file_exists = kicad_pro_file.exists()
        schematic_file_exists = kicad_sch_file.exists()
        project_complete = project_file_exists and schematic_file_exists

        # Check for incomplete project state
        if project_file_exists and not schematic_file_exists:
            logger.warning(
                "Incomplete KiCad project detected: .kicad_pro exists but .kicad_sch is missing"
            )
            logger.info("Treating as new project creation")
        elif not project_file_exists and schematic_file_exists:
            logger.warning(
                "Incomplete KiCad project detected: .kicad_sch exists but .kicad_pro is missing"
            )
            logger.info("Treating as new project creation")

        if project_complete and not force_create:
            # Complete project exists - switch to update mode
            logger.info(
                "Complete KiCad project detected at '%s' - switching to update mode",
                project_dir,
            )

            # Import new API synchronizer
            from ..kicad_api.schematic.sync_adapter import SyncAdapter

            try:
                # Initialize synchronizer using new API
                synchronizer = SyncAdapter(
                    project_path=str(kicad_pro_file),
                    preserve_user_components=preserve_user_components,
                )

                # Run synchronization with new API
                print("\n🔄 Synchronizing KiCad project with Circuit Synth...")
                logger.info("Running synchronization with new KiCad API...")
                sync_report = synchronizer.sync_with_circuit(self.circuit)

                # Print analysis summary
                circuit_comp_count = len(self.circuit._components)
                # Get the actual KiCad component count from the synchronizer
                # First check if we have kicad_components in the report
                kicad_comp_count = len(sync_report.get("kicad_components", {}))

                # If not available, calculate from other fields
                if kicad_comp_count == 0:
                    # Count matched components
                    matched_count = len(sync_report.get("matched_components", {}))
                    # Count components to preserve (these are unmatched KiCad components)
                    preserve_count = len(sync_report.get("components_to_preserve", []))
                    # Total KiCad components = matched + to preserve
                    kicad_comp_count = matched_count + preserve_count

                print(f"📊 Analysis:")
                print(f"   - Python circuit: {circuit_comp_count} component(s)")
                print(f"   - KiCad project: {kicad_comp_count} component(s)")

                # Check for discrepancies and report them
                components_to_add = sync_report.get("components_to_add", [])
                components_to_modify = sync_report.get("components_to_modify", [])
                components_to_preserve = sync_report.get("components_to_preserve", [])

                # Report discrepancies
                if components_to_preserve or components_to_add or components_to_modify:
                    print("\n⚠️  Discrepancies detected:")

                    # Components in KiCad but not in Python
                    for comp in components_to_preserve:
                        action = (
                            "PRESERVED"
                            if preserve_user_components
                            else "WILL BE REMOVED"
                        )
                        print(
                            f"   - {comp['reference']}: Exists in KiCad but not in Python circuit"
                        )
                        print(
                            f"     → Action: {action} (preserve_user_components={preserve_user_components})"
                        )

                    # Components to add
                    for comp in components_to_add:
                        print(
                            f"   - {comp['circuit_id']}: Exists in Python but not in KiCad"
                        )
                        print(f"     → Action: WILL BE ADDED")

                    # Components to modify
                    for comp in components_to_modify:
                        print(
                            f"   - {comp['reference']}: Properties or connections differ"
                        )
                        if "updates" in comp:
                            for prop, changes in comp["updates"].items():
                                print(
                                    f"     → {prop}: {changes.get('old', 'N/A')} → {changes.get('new', 'N/A')}"
                                )

                # The sync_with_circuit method only returns the report, it doesn't apply changes
                # We need to use the traditional synchronize method which includes update application
                # Or we can check if there are changes and apply them manually

                # Check if there are any changes to apply
                if (
                    components_to_add
                    or components_to_modify
                    or (components_to_preserve and not preserve_user_components)
                ):
                    print("\n📝 Applying changes to schematic...")
                    logger.info("Changes detected, applying updates to schematic...")

                    # Use the traditional synchronize method which handles the complete workflow
                    # including applying updates and saving the schematic
                    full_sync_report = synchronizer.synchronize(self.circuit)

                    print("✅ Schematic updated successfully")
                    logger.info("Schematic updated successfully")

                    # Use the full sync report for logging
                    sync_report = full_sync_report
                else:
                    print("\n✅ No changes needed - schematic is already up to date")
                    logger.info("No changes needed - schematic is already up to date")

                # Print final summary
                summary = sync_report.get("summary", {})
                matched = summary.get("matched", 0)
                modified = summary.get("modified", 0)
                added = summary.get("added", 0)
                preserved = summary.get("preserved", 0)
                # Get removed count from the sync report if available
                removed = summary.get("removed", 0)
                if (
                    removed == 0
                    and not preserve_user_components
                    and components_to_preserve
                ):
                    removed = len(components_to_preserve)

                print("\nSummary:")
                print(f"   - Matched: {matched}")
                if modified > 0:
                    print(f"   - Modified: {modified}")
                if added > 0:
                    print(f"   - Added: {added}")
                if preserved > 0:
                    print(f"   - Preserved: {preserved}")
                if removed > 0:
                    print(
                        f"   - Removed: {removed} ({', '.join([c['reference'] for c in components_to_preserve])})"
                    )

                # Log summary for debugging
                logger.info(
                    "Update summary - Matched: %d, Modified: %d, Added: %d, Preserved: %d",
                    matched,
                    modified,
                    added,
                    preserved,
                )

            except Exception as e:
                logger.error("Error updating KiCad project: %s", e, exc_info=True)
                raise CircuitSynthError(
                    f"Could not update KiCad project '{project_name}': {e}"
                )

        else:
            # Project doesn't exist completely or force_create is True - create new project
            if force_create and project_complete:
                logger.info("Force creating new KiCad project (overwriting existing)")
            elif force_create and (project_file_exists or schematic_file_exists):
                logger.info(
                    "Force creating new KiCad project (overwriting incomplete project)"
                )
            else:
                logger.info("Creating new KiCad project")

            # Create a temporary JSON file
            temp_json_file = None
            try:
                # Generate circuit data
                circuit_data = self.to_dict()

                # Create temporary JSON file
                with tempfile.NamedTemporaryFile(
                    mode="w", suffix=".json", delete=False, encoding="utf-8"
                ) as tf:
                    temp_json_file = tf.name
                    json.dump(circuit_data, tf, indent=2, cls=CircuitSynthJSONEncoder)
                    logger.debug(
                        "Intermediate JSON written to temporary file: %s",
                        temp_json_file,
                    )

                # Use the new API project generator
                from ..kicad_api.schematic.project_generator import ProjectGenerator

                gen = ProjectGenerator(output_dir, project_name)
                gen.generate_from_circuit(self.circuit)

                logger.info(
                    "KiCad project '%s' successfully generated in '%s'",
                    project_name,
                    output_dir,
                )

            except Exception as e:
                logger.error(
                    "Error generating KiCad project '%s': %s",
                    project_name,
                    e,
                    exc_info=True,
                )
                raise CircuitSynthError(
                    f"Could not generate KiCad project '{project_name}': {e}"
                )
            finally:
                # Clean up temporary file
                if temp_json_file and os.path.exists(temp_json_file):
                    try:
                        os.remove(temp_json_file)
                        logger.debug("Temporary JSON file deleted: %s", temp_json_file)
                    except OSError as e:
                        logger.error(
                            "Error deleting temporary JSON file '%s': %s",
                            temp_json_file,
                            e,
                        )<|MERGE_RESOLUTION|>--- conflicted
+++ resolved
@@ -363,17 +363,10 @@
         are uniquely identified in a schematic. This is the standardized format
         for the library's intermediate JSON representation.
         """
-<<<<<<< HEAD
-
-        logger.info(f"📋 Starting to_dict() for circuit: {self.circuit.name}")
-        logger.info(
-            f"📋 Circuit has {len(self.circuit._components)} components and {len(self.circuit._nets)} nets"
-=======
             
         logger.debug(f"Starting to_dict() for circuit: {self.circuit.name}")
         logger.debug(
             f"Circuit has {len(self.circuit._components)} components and {len(self.circuit._nets)} nets"
->>>>>>> 54ceb7c7
         )
 
         # TODO: Implement UUID generation and source file tracking later
